use std::{
  io,
  net::{IpAddr, SocketAddr, UdpSocket},
};
#[cfg(test)]
use std::net::Ipv4Addr;

#[allow(unused_imports)]
use log::{debug, error, info, trace, warn};
<<<<<<< HEAD
use mio_06;
=======
>>>>>>> 0d32767b
use socket2::{Domain, Protocol, SockAddr, Socket, Type};
#[cfg(windows)]
use local_ip_address::list_afinet_netifas;

use crate::{network::util::get_local_multicast_ip_addrs, structure::locator::Locator};

// We need one multicast sender socket per interface

#[derive(Debug)]
pub struct UDPSender {
  unicast_socket: mio_06::net::UdpSocket,
  multicast_sockets: Vec<mio_06::net::UdpSocket>,
}

impl UDPSender {
  pub fn new(sender_port: u16) -> io::Result<Self> {
    #[cfg(not(windows))]
    let unicast_socket = {
      let saddr: SocketAddr = SocketAddr::new("0.0.0.0".parse().unwrap(), sender_port);
<<<<<<< HEAD
      mio_06::net::UdpSocket::bind(&saddr)?
=======
      UdpSocket::bind(saddr)?
>>>>>>> 0d32767b
    };

    #[cfg(windows)]
    let unicast_socket = {
      // for windows users, bind to valid addresses only
      let raw_socket = Socket::new(Domain::IPV4, Type::DGRAM, Some(Protocol::UDP))?;
      raw_socket.set_reuse_address(true)?;
      // get a list of all detected network interfaces, and try binding to their ip
      // addresses one by one.
      let network_interfaces = list_afinet_netifas().unwrap();
      for (name, ip) in network_interfaces.iter() {
        raw_socket
          .bind(&SockAddr::from(SocketAddr::new(*ip, sender_port)))
          .unwrap_or_else(|e| {
            error!(
              "Could not bind socket on {} to {:?}:{} reason {:?}. Ignoring.",
              name, ip, sender_port, e
            )
          });
      }
<<<<<<< HEAD
      mio_06::net::UdpSocket::from_socket(std::net::UdpSocket::from(raw_socket))?
=======
      std::net::UdpSocket::from(raw_socket)
>>>>>>> 0d32767b
    };

    // We set multicasting loop on so that we can hear other DomainParticipant
    // instances running on the same host.
    unicast_socket
      .set_multicast_loop_v4(true)
      .unwrap_or_else(|e| {
        error!("Cannot set multicast loop on: {:?}", e);
      });

    let mut multicast_sockets = Vec::with_capacity(1);
    for multicast_if_ipaddr in get_local_multicast_ip_addrs()? {
      let raw_socket = Socket::new(Domain::IPV4, Type::DGRAM, Some(Protocol::UDP))?;
      // beef: specify otput interface
      info!(
        "UDPSender: Multicast sender on interface {:?}",
        multicast_if_ipaddr
      );
      match multicast_if_ipaddr {
        IpAddr::V4(a) => {
          raw_socket.set_multicast_if_v4(&a)?;
          if cfg!(windows) {
            raw_socket.set_reuse_address(true)?;
          } // Necessary? TODO: Check if necessary.
          raw_socket.bind(&SockAddr::from(SocketAddr::new(multicast_if_ipaddr, 0)))?;
        }
        IpAddr::V6(_a) => error!("UDPSender::new() not implemented for IpV6"), // TODO
      }

      let mc_socket = std::net::UdpSocket::from(raw_socket);
      mc_socket.set_multicast_loop_v4(true).unwrap_or_else(|e| {
        error!("Cannot set multicast loop on: {:?}", e);
      });
<<<<<<< HEAD
      multicast_sockets.push(mio_06::net::UdpSocket::from_socket(mc_socket)?);
=======
      multicast_sockets.push(mc_socket);
>>>>>>> 0d32767b
    } // end for

    let sender = Self {
      unicast_socket,
      multicast_sockets,
    };
    info!("UDPSender::new() --> {:?}", sender);
    Ok(sender)
  }

  #[cfg(test)]
  pub fn new_with_random_port() -> io::Result<Self> {
    Self::new(0)
  }

  pub fn send_to_locator_list(&self, buffer: &[u8], ll: &[Locator]) {
    for loc in ll {
      self.send_to_locator(buffer, loc);
    }
  }

  fn send_to_udp_socket(&self, buffer: &[u8], socket: &mio_06::net::UdpSocket, addr: &SocketAddr) {
    match socket.send_to(buffer, addr) {
      Ok(bytes_sent) => {
        if bytes_sent == buffer.len() { // ok
        } else {
          error!(
            "send_to_udp_socket - send_to tried {} bytes, sent only {}",
            buffer.len(),
            bytes_sent
          );
        }
      }
      Err(e) => {
        warn!(
          "send_to_udp_socket - send_to {} : {:?} len={}",
          addr,
          e,
          buffer.len()
        );
      }
    }
  }

  pub fn send_to_locator(&self, buffer: &[u8], locator: &Locator) {
    let send = |socket_address: SocketAddr| {
      if socket_address.ip().is_multicast() {
        for socket in &self.multicast_sockets {
          self.send_to_udp_socket(buffer, socket, &socket_address);
        }
      } else {
        self.send_to_udp_socket(buffer, &self.unicast_socket, &socket_address);
      }
    };

    match locator {
      Locator::UdpV4(socket_address) => send(SocketAddr::from(*socket_address)),
      Locator::UdpV6(socket_address) => send(SocketAddr::from(*socket_address)),
      Locator::Invalid | Locator::Reserved => {
        error!("send_to_locator: Cannot send to {:?}", locator);
      }
      Locator::Other { kind, .. } =>
      // This is normal, as other implementations can define their own kinds.
      // We get those from Discovery.
      {
        trace!("send_to_locator: Unknown LocatorKind: {:?}", kind);
      }
    }
  }

  #[cfg(test)]
  pub fn send_to_all(&self, buffer: &[u8], addresses: &[SocketAddr]) {
    for address in addresses.iter() {
      if self.unicast_socket.send_to(buffer, address).is_err() {
        debug!("Unable to send to {}", address);
      };
    }
  }

  #[cfg(test)]
  pub fn send_multicast(self, buffer: &[u8], address: Ipv4Addr, port: u16) -> io::Result<usize> {
    if address.is_multicast() {
      let address = SocketAddr::new(IpAddr::V4(address), port);
      let mut size = 0;
      for s in self.multicast_sockets {
        size = s.send_to(buffer, address)?;
      }
      Ok(size)
    } else {
      io::Result::Err(io::Error::new(
        io::ErrorKind::Other,
        "Not a multicast address",
      ))
    }
  }
}

#[cfg(test)]
mod tests {

  use super::*;
  use crate::network::udp_listener::*;

  #[test]
  fn udps_single_send() {
    let listener = UDPListener::new_unicast("127.0.0.1", 10201).unwrap();
    let sender = UDPSender::new(11201).expect("failed to create UDPSender");

    let data: Vec<u8> = vec![0, 1, 2, 3, 4];

    let addrs = vec![SocketAddr::new("127.0.0.1".parse().unwrap(), 10201)];
    sender.send_to_all(&data, &addrs);

    let rec_data = listener.get_message();

    assert_eq!(rec_data.len(), 5);
    assert_eq!(rec_data, data);
  }

  #[test]
  fn udps_multi_send() {
    let listener_1 = UDPListener::new_unicast("127.0.0.1", 10301).unwrap();
    let listener_2 = UDPListener::new_unicast("127.0.0.1", 10302).unwrap();
    let sender = UDPSender::new(11301).expect("failed to create UDPSender");

    let data: Vec<u8> = vec![5, 4, 3, 2, 1, 0];

    let addrs = vec![
      SocketAddr::new("127.0.0.1".parse().unwrap(), 10301),
      SocketAddr::new("127.0.0.1".parse().unwrap(), 10302),
    ];
    sender.send_to_all(&data, &addrs);

    let rec_data_1 = listener_1.get_message();
    let rec_data_2 = listener_2.get_message();

    assert_eq!(rec_data_1.len(), 6);
    assert_eq!(rec_data_1, data);
    assert_eq!(rec_data_2.len(), 6);
    assert_eq!(rec_data_2, data);
  }
}<|MERGE_RESOLUTION|>--- conflicted
+++ resolved
@@ -1,16 +1,13 @@
 use std::{
   io,
-  net::{IpAddr, SocketAddr, UdpSocket},
+  net::{IpAddr, SocketAddr,},
 };
 #[cfg(test)]
 use std::net::Ipv4Addr;
 
 #[allow(unused_imports)]
 use log::{debug, error, info, trace, warn};
-<<<<<<< HEAD
 use mio_06;
-=======
->>>>>>> 0d32767b
 use socket2::{Domain, Protocol, SockAddr, Socket, Type};
 #[cfg(windows)]
 use local_ip_address::list_afinet_netifas;
@@ -30,11 +27,7 @@
     #[cfg(not(windows))]
     let unicast_socket = {
       let saddr: SocketAddr = SocketAddr::new("0.0.0.0".parse().unwrap(), sender_port);
-<<<<<<< HEAD
       mio_06::net::UdpSocket::bind(&saddr)?
-=======
-      UdpSocket::bind(saddr)?
->>>>>>> 0d32767b
     };
 
     #[cfg(windows)]
@@ -55,11 +48,7 @@
             )
           });
       }
-<<<<<<< HEAD
       mio_06::net::UdpSocket::from_socket(std::net::UdpSocket::from(raw_socket))?
-=======
-      std::net::UdpSocket::from(raw_socket)
->>>>>>> 0d32767b
     };
 
     // We set multicasting loop on so that we can hear other DomainParticipant
@@ -93,11 +82,7 @@
       mc_socket.set_multicast_loop_v4(true).unwrap_or_else(|e| {
         error!("Cannot set multicast loop on: {:?}", e);
       });
-<<<<<<< HEAD
       multicast_sockets.push(mio_06::net::UdpSocket::from_socket(mc_socket)?);
-=======
-      multicast_sockets.push(mc_socket);
->>>>>>> 0d32767b
     } // end for
 
     let sender = Self {
@@ -183,7 +168,7 @@
       let address = SocketAddr::new(IpAddr::V4(address), port);
       let mut size = 0;
       for s in self.multicast_sockets {
-        size = s.send_to(buffer, address)?;
+        size = s.send_to(buffer, &address)?;
       }
       Ok(size)
     } else {
