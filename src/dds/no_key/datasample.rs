use crate::dds::{
<<<<<<< HEAD
  no_key::wrappers::NoKeyWrapper, sampleinfo::SampleInfo,
  with_key::datasample::DataSample as WithKeyDataSample,
  with_key,
};
use crate::{
  dds::with_key::datawriter::WriteOptions,
  structure::{
    guid::GUID, sequence_number::SequenceNumber, time::Timestamp,
    cache_change::CacheChange,
  },
=======
  no_key::wrappers::NoKeyWrapper,
  sampleinfo::SampleInfo,
  with_key::datasample::{DataSample as WithKeyDataSample, Sample},
>>>>>>> c27dc40c
};

/// A data sample and its associated [metadata](`SampleInfo`) received from a
/// NO_KEY Topic.
///
/// See DDS spec version 1.4 Section 2.2.2.5.4
///
/// Note that [`no_key::DataSample`](crate::no_key::DataSample) and
/// [`with_key::DataSample`](crate::with_key::DataSample) are two different
/// structs.
#[derive(PartialEq, Eq, Debug)]
pub struct DataSample<D> {
  pub(crate) sample_info: SampleInfo, // TODO: Can we somehow make this lazily evaluated?

  pub(crate) value: D,
}

impl<D> DataSample<D> {
  pub(crate) fn from_with_key(keyed: WithKeyDataSample<NoKeyWrapper<D>>) -> Option<Self> {
    match keyed.value {
      Sample::Value(kv) => Some(Self {
        sample_info: keyed.sample_info,
        value: kv.d,
      }),
      Sample::Dispose(_) => None,
    }
  }

  pub(crate) fn from_with_key_ref(
    keyed: WithKeyDataSample<&NoKeyWrapper<D>>,
  ) -> Option<DataSample<&D>> {
    match keyed.value {
      Sample::Value(kv) => Some(DataSample::<&D> {
        sample_info: keyed.sample_info,
        value: &kv.d,
      }),
      Sample::Dispose(_) => None,
    }
  }

  pub fn value(&self) -> &D {
    &self.value
  }

  pub fn into_value(self) -> D {
    self.value
  }

  pub fn sample_info(&self) -> &SampleInfo {
    &self.sample_info
  }

  pub fn sample_info_mut(&mut self) -> &mut SampleInfo {
    &mut self.sample_info
  }
} // impl


// This structure is used to communicate just deserialized samples
// from SimpleDatareader to DataReader
#[derive(Debug, Clone)]
pub struct DeserializedCacheChange<D> {
  pub receive_instant: Timestamp, /* 8 bytes, to be used as unique key in internal data
                                          * structures */
  pub writer_guid: GUID,               // 8 bytes
  pub sequence_number: SequenceNumber, // 8 bytes
  pub write_options: WriteOptions,     // 16 bytes

  // the data sample itself is stored here
  pub sample: D, /* TODO: make this a Box<> for easier detaching an
                                       * reattaching to somewhere else */
}

impl<D> DeserializedCacheChange<D> {
  pub fn new(receive_instant: Timestamp, cc: &CacheChange, deserialized: D) -> Self {
    DeserializedCacheChange {
      receive_instant,
      writer_guid: cc.writer_guid,
      sequence_number: cc.sequence_number,
      write_options: cc.write_options.clone(),
      sample: deserialized,
    }
  }

  pub(crate) fn from_keyed(kdcc: with_key::datasample::DeserializedCacheChange<NoKeyWrapper<D>>)
    -> Option<Self>
  {
    match kdcc.sample {
      Ok(sample) =>
        Some(DeserializedCacheChange {
          receive_instant: kdcc.receive_instant,
          writer_guid: kdcc.writer_guid,
          sequence_number: kdcc.sequence_number,
          write_options: kdcc.write_options,
          sample: sample.d,
        }),
      Err(_key) => None,
    }
  }

}<|MERGE_RESOLUTION|>--- conflicted
+++ resolved
@@ -1,7 +1,7 @@
 use crate::dds::{
-<<<<<<< HEAD
-  no_key::wrappers::NoKeyWrapper, sampleinfo::SampleInfo,
-  with_key::datasample::DataSample as WithKeyDataSample,
+  no_key::wrappers::NoKeyWrapper,
+  sampleinfo::SampleInfo,
+  with_key::datasample::{DataSample as WithKeyDataSample, Sample},
   with_key,
 };
 use crate::{
@@ -10,11 +10,6 @@
     guid::GUID, sequence_number::SequenceNumber, time::Timestamp,
     cache_change::CacheChange,
   },
-=======
-  no_key::wrappers::NoKeyWrapper,
-  sampleinfo::SampleInfo,
-  with_key::datasample::{DataSample as WithKeyDataSample, Sample},
->>>>>>> c27dc40c
 };
 
 /// A data sample and its associated [metadata](`SampleInfo`) received from a
@@ -103,7 +98,7 @@
     -> Option<Self>
   {
     match kdcc.sample {
-      Ok(sample) =>
+      Sample::Value(sample) =>
         Some(DeserializedCacheChange {
           receive_instant: kdcc.receive_instant,
           writer_guid: kdcc.writer_guid,
@@ -111,7 +106,7 @@
           write_options: kdcc.write_options,
           sample: sample.d,
         }),
-      Err(_key) => None,
+      Sample::Dispose(_key) => None,
     }
   }
 
