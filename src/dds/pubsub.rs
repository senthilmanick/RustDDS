use std::{
  collections::BTreeMap,
  fmt::Debug,
  sync::{Arc, Mutex, MutexGuard, RwLock},
  time::Duration,
};

use serde::{Deserialize, Serialize};
use mio_extras::channel as mio_channel;
use byteorder::LittleEndian;
#[allow(unused_imports)]
use log::{debug, error, info, trace, warn};

use crate::{
  create_error_dropped, create_error_poisoned,
  dds::{
    adapters,
    key::Keyed,
    no_key,
    no_key::{
      datareader::DataReader as NoKeyDataReader, datawriter::DataWriter as NoKeyDataWriter,
    },
    participant::*,
    qos::*,
    result::{CreateError, CreateResult, WaitResult},
    statusevents::{sync_status_channel, DataReaderStatus},
    topic::*,
    with_key,
    with_key::{
      datareader::DataReader as WithKeyDataReader, datawriter::DataWriter as WithKeyDataWriter,
    },
  },
  discovery::{
    discovery::DiscoveryCommand, discovery_db::DiscoveryDB, sedp_messages::DiscoveredWriterData,
  },
  mio_source,
  rtps::{
    reader::ReaderIngredients,
    writer::{WriterCommand, WriterIngredients},
  },
  serialization::{cdr_deserializer::CDRDeserializerAdapter, cdr_serializer::CDRSerializerAdapter},
  structure::{
    entity::RTPSEntity,
    guid::{EntityId, EntityKind, GUID},
    topic_kind::TopicKind,
  },
  SequenceNumber,
};
use super::{
  helpers::try_send_timeout,
  no_key::wrappers::{DAWrapper, NoKeyWrapper, SAWrapper},
  with_key::simpledatareader::ReaderCommand,
};

// -------------------------------------------------------------------

/// DDS Publisher
///
/// The Publisher and Subscriber structures are collections of DataWriters
/// and, respectively, DataReaders. They can contain DataWriters or DataReaders
/// of different types, and attached to different Topics.
///
/// They can act as a domain of sample ordering or atomicity, if such QoS
/// policies are used. For example, DDS participants could agree via QoS
/// policies that data samples must be presented to readers in the same order as
/// writers have written them, and the ordering applies also between several
/// writers/readers, but within one publisher/subscriber. Analogous arrangement
/// can be set up w.r.t. coherency: All the samples in a transaction are
/// delivered to the readers, or none are. The transaction can span several
/// readers, writers, and topics in a single publisher/subscriber.
///
///
/// # Examples
///
/// ```
/// # use rustdds::DomainParticipant;
/// # use rustdds::qos::QosPolicyBuilder;
/// use rustdds::Publisher;
///
/// let domain_participant = DomainParticipant::new(0).unwrap();
/// let qos = QosPolicyBuilder::new().build();
///
/// let publisher = domain_participant.create_publisher(&qos);
/// ```
#[derive(Clone)]
pub struct Publisher {
  inner: Arc<Mutex<InnerPublisher>>,
}

impl Publisher {
  pub(super) fn new(
    dp: DomainParticipantWeak,
    discovery_db: Arc<RwLock<DiscoveryDB>>,
    qos: QosPolicies,
    default_dw_qos: QosPolicies,
    add_writer_sender: mio_channel::SyncSender<WriterIngredients>,
    remove_writer_sender: mio_channel::SyncSender<GUID>,
    discovery_command: mio_channel::SyncSender<DiscoveryCommand>,
  ) -> Self {
    Self {
      inner: Arc::new(Mutex::new(InnerPublisher::new(
        dp,
        discovery_db,
        qos,
        default_dw_qos,
        add_writer_sender,
        remove_writer_sender,
        discovery_command,
      ))),
    }
  }

  fn inner_lock(&self) -> MutexGuard<'_, InnerPublisher> {
    self
      .inner
      .lock()
      .unwrap_or_else(|e| panic!("Inner publisher lock fail! {e:?}"))
  }

  /// Creates DDS [DataWriter](struct.With_Key_DataWriter.html) for Keyed topic
  ///
  /// # Arguments
  ///
  /// * `entity_id` - Custom entity id if necessary for the user to define it
  /// * `topic` - Reference to DDS Topic this writer is created to
  /// * `qos` - Not currently in use
  ///
  /// # Examples
  ///
  /// ```
  /// # use rustdds::*;
  /// use rustdds::serialization::CDRSerializerAdapter;
  /// use serde::Serialize;
  ///
  /// let domain_participant = DomainParticipant::new(0).unwrap();
  /// let qos = QosPolicyBuilder::new().build();
  ///
  /// let publisher = domain_participant.create_publisher(&qos).unwrap();
  ///
  /// #[derive(Serialize)]
  /// struct SomeType { a: i32 }
  /// impl Keyed for SomeType {
  ///   type K = i32;
  ///
  ///   fn key(&self) -> Self::K {
  ///     self.a
  ///   }
  /// }
  ///
  /// let topic = domain_participant.create_topic("some_topic".to_string(), "SomeType".to_string(), &qos, TopicKind::WithKey).unwrap();
  /// let data_writer = publisher.create_datawriter::<SomeType, CDRSerializerAdapter<_>>(&topic, None);
  /// ```
  pub fn create_datawriter<D, SA>(
    &self,
    topic: &Topic,
    qos: Option<QosPolicies>,
  ) -> CreateResult<WithKeyDataWriter<D, SA>>
  where
    D: Keyed,
    SA: adapters::with_key::SerializerAdapter<D>,
  {
    self.inner_lock().create_datawriter(self, None, topic, qos)
  }

  /// Shorthand for crate_datawriter with Common Data Representation Little
  /// Endian
  pub fn create_datawriter_cdr<D>(
    &self,
    topic: &Topic,
    qos: Option<QosPolicies>,
  ) -> CreateResult<WithKeyDataWriter<D, CDRSerializerAdapter<D, LittleEndian>>>
  where
    D: Keyed + serde::Serialize,
    <D as Keyed>::K: Serialize,
  {
    self.create_datawriter::<D, CDRSerializerAdapter<D, LittleEndian>>(topic, qos)
  }

  // versions with callee-specified EntityId. These are for Discovery use only.

  pub(crate) fn create_datawriter_with_entity_id_with_key<D, SA>(
    &self,
    entity_id: EntityId,
    topic: &Topic,
    qos: Option<QosPolicies>,
  ) -> CreateResult<WithKeyDataWriter<D, SA>>
  where
    D: Keyed,
    SA: adapters::with_key::SerializerAdapter<D>,
  {
    self
      .inner_lock()
      .create_datawriter(self, Some(entity_id), topic, qos)
  }

<<<<<<< HEAD
=======
  pub(crate) fn create_datawriter_cdr_with_entity_id<D>(
    &self,
    entity_id: EntityId,
    topic: &Topic,
    qos: Option<QosPolicies>,
  ) -> CreateResult<WithKeyDataWriter<D, CDRSerializerAdapter<D, LittleEndian>>>
  where
    D: Keyed + serde::Serialize,
    <D as Keyed>::K: Serialize,
  {
    self.create_datawriter_with_entity_id::<D, CDRSerializerAdapter<D, LittleEndian>>(
      entity_id, topic, qos,
    )
  }

>>>>>>> 29f910e4
  /// Creates DDS [DataWriter](struct.DataWriter.html) for Nokey Topic
  ///
  /// # Arguments
  ///
  /// * `entity_id` - Custom entity id if necessary for the user to define it
  /// * `topic` - Reference to DDS Topic this writer is created to
  /// * `qos` - QoS policies for this DataWriter
  ///
  /// # Examples
  ///
  /// ```
  /// # use rustdds::*;
  /// use rustdds::serialization::CDRSerializerAdapter;
  /// use serde::Serialize;
  ///
  /// let domain_participant = DomainParticipant::new(0).unwrap();
  /// let qos = QosPolicyBuilder::new().build();
  ///
  /// let publisher = domain_participant.create_publisher(&qos).unwrap();
  ///
  /// #[derive(Serialize)]
  /// struct SomeType {}
  ///
  /// let topic = domain_participant.create_topic("some_topic".to_string(), "SomeType".to_string(), &qos, TopicKind::WithKey).unwrap();
  /// let data_writer = publisher.create_datawriter_no_key::<SomeType, CDRSerializerAdapter<_>>(&topic, None);
  /// ```
  pub fn create_datawriter_no_key<D, SA>(
    &self,
    topic: &Topic,
    qos: Option<QosPolicies>,
  ) -> CreateResult<NoKeyDataWriter<D, SA>>
  where
    SA: adapters::no_key::SerializerAdapter<D>,
  {
    self
      .inner_lock()
      .create_datawriter_no_key(self, None, topic, qos)
  }

  pub fn create_datawriter_no_key_cdr<D>(
    &self,
    topic: &Topic,
    qos: Option<QosPolicies>,
  ) -> CreateResult<NoKeyDataWriter<D, CDRSerializerAdapter<D, LittleEndian>>>
  where
    D: serde::Serialize,
  {
    self.create_datawriter_no_key::<D, CDRSerializerAdapter<D, LittleEndian>>(topic, qos)
  }

  // Versions with callee-specified EntityId. These are for Discovery use only.

  pub(crate) fn create_datawriter_with_entity_id_no_key<D, SA>(
    &self,
    entity_id: EntityId,
    topic: &Topic,
    qos: Option<QosPolicies>,
  ) -> CreateResult<NoKeyDataWriter<D, SA>>
  where
    SA: crate::no_key::SerializerAdapter<D>,
  {
    self
      .inner_lock()
      .create_datawriter_no_key(self, Some(entity_id), topic, qos)
  }

  // delete_datawriter should not be needed. The DataWriter object itself should
  // be deleted to accomplish this.

  // lookup datawriter: maybe not necessary? App should remember datawriters it
  // has created.

  // Suspend and resume publications are performance optimization methods.
  // The minimal correct implementation is to do nothing. See DDS spec 2.2.2.4.1.8
  // and .9
  /// **NOT IMPLEMENTED. DO NOT USE**
  #[deprecated(note = "unimplemented")]
  pub fn suspend_publications(&self) {
    unimplemented!();
  }

  /// **NOT IMPLEMENTED. DO NOT USE**
  #[deprecated(note = "unimplemented")]
  pub fn resume_publications(&self) {
    unimplemented!();
  }

  // coherent change set
  // In case such QoS is not supported, these should be no-ops.
  // TODO: Implement these when coherent change-sets are supported.
  // Coherent set not implemented and currently does nothing
  /// **NOT IMPLEMENTED. DO NOT USE**
  #[deprecated(note = "unimplemented")]
  pub fn begin_coherent_changes(&self) {}

  // Coherent set not implemented and currently does nothing
  /// **NOT IMPLEMENTED. DO NOT USE**
  #[deprecated(note = "unimplemented")]
  pub fn end_coherent_changes(&self) {}

  // Wait for all matched reliable DataReaders acknowledge data written so far,
  // or timeout.
  /// **NOT IMPLEMENTED. DO NOT USE**
  #[deprecated(note = "unimplemented")]
  pub fn wait_for_acknowledgments(&self, _max_wait: Duration) -> WaitResult<()> {
    unimplemented!();
  }

  // What is the use case for this? (is it useful in Rust style of programming?
  // Should it be public?)
  /// Gets [DomainParticipant](struct.DomainParticipant.html) if it has not
  /// disappeared from all scopes.
  ///
  /// # Example
  ///
  /// ```
  /// # use rustdds::*;
  ///
  /// let domain_participant = DomainParticipant::new(0).unwrap();
  /// let qos = QosPolicyBuilder::new().build();
  ///
  /// let publisher = domain_participant.create_publisher(&qos).unwrap();
  /// assert_eq!(domain_participant, publisher.participant().unwrap());
  /// ```
  pub fn participant(&self) -> Option<DomainParticipant> {
    self.inner_lock().domain_participant.clone().upgrade()
  }

  // delete_contained_entities: We should not need this. Contained DataWriters
  // should dispose themselves and notify publisher.

  /// Returns default DataWriter qos.
  ///
  /// # Example
  ///
  /// ```
  /// # use rustdds::*;
  ///
  /// let domain_participant = DomainParticipant::new(0).unwrap();
  /// let qos = QosPolicyBuilder::new().build();
  ///
  /// let publisher = domain_participant.create_publisher(&qos).unwrap();
  /// assert_eq!(qos, publisher.get_default_datawriter_qos());
  /// ```
  pub fn get_default_datawriter_qos(&self) -> QosPolicies {
    self.inner_lock().get_default_datawriter_qos().clone()
  }

  /// Sets default DataWriter qos.
  ///
  /// # Example
  ///
  /// ```
  /// # use rustdds::*;
  ///
  /// let domain_participant = DomainParticipant::new(0).unwrap();
  /// let qos = QosPolicyBuilder::new().build();
  ///
  /// let mut publisher = domain_participant.create_publisher(&qos).unwrap();
  /// let qos2 =
  /// QosPolicyBuilder::new().durability(policy::Durability::Transient).build();
  /// publisher.set_default_datawriter_qos(&qos2);
  ///
  /// assert_ne!(qos, publisher.get_default_datawriter_qos());
  /// assert_eq!(qos2, publisher.get_default_datawriter_qos());
  /// ```
  pub fn set_default_datawriter_qos(&mut self, q: &QosPolicies) {
    self.inner_lock().set_default_datawriter_qos(q);
  }

  // This is used on DataWriter .drop()
  pub(crate) fn remove_writer(&self, guid: GUID) {
    self.inner_lock().remove_writer(guid);
  }
} // impl

impl PartialEq for Publisher {
  fn eq(&self, other: &Self) -> bool {
    let id_self = { self.inner_lock().identity() };
    let id_other = { other.inner_lock().identity() };
    id_self == id_other
  }
}

impl Debug for Publisher {
  fn fmt(&self, f: &mut std::fmt::Formatter<'_>) -> std::fmt::Result {
    self.inner_lock().fmt(f)
  }
}

// "Inner" struct

#[derive(Clone)]
struct InnerPublisher {
  id: EntityId,
  domain_participant: DomainParticipantWeak,
  discovery_db: Arc<RwLock<DiscoveryDB>>,
  my_qos_policies: QosPolicies,
  default_datawriter_qos: QosPolicies, // used when creating a new DataWriter
  add_writer_sender: mio_channel::SyncSender<WriterIngredients>,
  remove_writer_sender: mio_channel::SyncSender<GUID>,
  discovery_command: mio_channel::SyncSender<DiscoveryCommand>,
}

// public interface for Publisher
impl InnerPublisher {
  fn new(
    dp: DomainParticipantWeak,
    discovery_db: Arc<RwLock<DiscoveryDB>>,
    qos: QosPolicies,
    default_dw_qos: QosPolicies,
    add_writer_sender: mio_channel::SyncSender<WriterIngredients>,
    remove_writer_sender: mio_channel::SyncSender<GUID>,
    discovery_command: mio_channel::SyncSender<DiscoveryCommand>,
  ) -> Self {
    // We generate an arbitrary but unique id to distinguish Publishers from each
    // other. EntityKind is just some value, since we do not show it to anyone.
    let id = EntityId::MAX;
    // dp.clone().upgrade().unwrap().new_entity_id(EntityKind::UNKNOWN_BUILT_IN);

    Self {
      id,
      domain_participant: dp,
      discovery_db,
      my_qos_policies: qos,
      default_datawriter_qos: default_dw_qos,
      add_writer_sender,
      remove_writer_sender,
      discovery_command,
    }
  }

  pub fn create_datawriter<D, SA>(
    &self,
    outer: &Publisher,
    entity_id_opt: Option<EntityId>,
    topic: &Topic,
    optional_qos: Option<QosPolicies>,
  ) -> CreateResult<WithKeyDataWriter<D, SA>>
  where
    D: Keyed,
    SA: adapters::with_key::SerializerAdapter<D>,
  {
    // Data samples from DataWriter to HistoryCache
    let (dwcc_upload, hccc_download) = mio_channel::sync_channel::<WriterCommand>(16);
    let writer_waker = Arc::new(Mutex::new(None));
    // Status reports back from Writer to DataWriter.
    let (status_sender, status_receiver) = sync_status_channel(4)?;

    // DDS Spec 2.2.2.4.1.5 create_datawriter:
    // If no QoS is specified, we should take the Publisher default
    // QoS, modify it to match any QoS settings (that are set) in the
    // Topic QoS and use that.

    // Use Publisher QoS as basis, modify by Topic settings, and modify by specified
    // QoS.
    let writer_qos = self
      .default_datawriter_qos
      .modify_by(&topic.qos())
      .modify_by(&optional_qos.unwrap_or_else(QosPolicies::qos_none));

    let entity_id =
      self.unwrap_or_new_entity_id(entity_id_opt, EntityKind::WRITER_WITH_KEY_USER_DEFINED);
    let dp = self
      .participant()
      .ok_or("upgrade fail")
      .or_else(|e| create_error_dropped!("Where is my DomainParticipant? {}", e))?;

    // Create a new topic to DDScache if it doesn't exist and get a handle to it
    let topic_cache_handle = match dp.dds_cache().write() {
      Ok(mut dds_cache) => dds_cache.add_new_topic(topic.name(), topic.get_type(), &writer_qos),
      Err(e) => return create_error_poisoned!("Cannot lock DDScache. Error: {}", e),
    };

    let guid = GUID::new_with_prefix_and_id(dp.guid().prefix, entity_id);

    let new_writer = WriterIngredients {
      guid,
      writer_command_receiver: hccc_download,
      writer_command_receiver_waker: Arc::clone(&writer_waker),
      topic_name: topic.name(),
      topic_cache_handle,
      qos_policies: writer_qos.clone(),
      status_sender,
    };

    self
      .add_writer_sender
      .send(new_writer)
      .or_else(|e| create_error_poisoned!("Adding a new writer failed: {}", e))?;

    let data_writer = WithKeyDataWriter::<D, SA>::new(
      outer.clone(),
      topic.clone(),
      writer_qos,
      guid,
      dwcc_upload,
      writer_waker,
      self.discovery_command.clone(),
      status_receiver,
    )?;

    // notify Discovery DB
    let mut db = self
      .discovery_db
      .write()
      .map_err(|e| CreateError::Poisoned {
        reason: format!("Discovery DB: {e}"),
      })?;
    // TODO: "None" below hardwires security_info to None. So we do not publish any.
    let dwd = DiscoveredWriterData::new(&data_writer, topic, &dp, None);
    db.update_local_topic_writer(dwd);
    db.update_topic_data_p(topic);

    Ok(data_writer)
  }

  pub fn create_datawriter_no_key<D, SA>(
    &self,
    outer: &Publisher,
    entity_id_opt: Option<EntityId>,
    topic: &Topic,
    qos: Option<QosPolicies>,
  ) -> CreateResult<NoKeyDataWriter<D, SA>>
  where
    SA: adapters::no_key::SerializerAdapter<D>,
  {
    let entity_id =
      self.unwrap_or_new_entity_id(entity_id_opt, EntityKind::WRITER_NO_KEY_USER_DEFINED);
    let d = self.create_datawriter::<NoKeyWrapper<D>, SAWrapper<SA>>(
      outer,
      Some(entity_id),
      topic,
      qos,
    )?;
    Ok(NoKeyDataWriter::<D, SA>::from_keyed(d))
  }

  pub fn participant(&self) -> Option<DomainParticipant> {
    self.domain_participant.clone().upgrade()
  }

  pub fn get_default_datawriter_qos(&self) -> &QosPolicies {
    &self.default_datawriter_qos
  }

  pub fn set_default_datawriter_qos(&mut self, q: &QosPolicies) {
    self.default_datawriter_qos = q.clone();
  }

  fn unwrap_or_new_entity_id(
    &self,
    entity_id_opt: Option<EntityId>,
    entity_kind: EntityKind,
  ) -> EntityId {
    // If the entity_id is given, then just use that. If not, then pull an arbitrary
    // number out of participant's hat.
    entity_id_opt.unwrap_or_else(|| self.participant().unwrap().new_entity_id(entity_kind))
  }

  pub(crate) fn remove_writer(&self, guid: GUID) {
    try_send_timeout(&self.remove_writer_sender, guid, None)
      .unwrap_or_else(|e| error!("Cannot remove Writer {:?} : {:?}", guid, e));
  }

  pub(crate) fn identity(&self) -> EntityId {
    self.id
  }
}

impl Debug for InnerPublisher {
  fn fmt(&self, f: &mut std::fmt::Formatter<'_>) -> std::fmt::Result {
    f.write_fmt(format_args!("{:?}", self.participant()))?;
    f.write_fmt(format_args!("Publisher QoS: {:?}", self.my_qos_policies))?;
    f.write_fmt(format_args!(
      "Publishers default Writer QoS: {:?}",
      self.default_datawriter_qos
    ))
  }
}

// -------------------------------------------------------------------
// -------------------------------------------------------------------
// -------------------------------------------------------------------
// -------------------------------------------------------------------
// -------------------------------------------------------------------
// -------------------------------------------------------------------
// -------------------------------------------------------------------
// -------------------------------------------------------------------
// -------------------------------------------------------------------
// -------------------------------------------------------------------

/// DDS Subscriber
///
/// See overview at [`Publisher`].
///
/// # Examples
///
/// ```
/// # use rustdds::*;
///
/// let domain_participant = DomainParticipant::new(0).unwrap();
/// let qos = QosPolicyBuilder::new().build();
///
/// let subscriber = domain_participant.create_subscriber(&qos);
/// ```
#[derive(Clone)]
pub struct Subscriber {
  inner: Arc<InnerSubscriber>,
}

impl Subscriber {
  pub(super) fn new(
    domain_participant: DomainParticipantWeak,
    discovery_db: Arc<RwLock<DiscoveryDB>>,
    qos: QosPolicies,
    sender_add_reader: mio_channel::SyncSender<ReaderIngredients>,
    sender_remove_reader: mio_channel::SyncSender<GUID>,
    discovery_command: mio_channel::SyncSender<DiscoveryCommand>,
  ) -> Self {
    Self {
      inner: Arc::new(InnerSubscriber::new(
        domain_participant,
        discovery_db,
        qos,
        sender_add_reader,
        sender_remove_reader,
        discovery_command,
      )),
    }
  }

  /// Creates DDS DataReader for keyed Topics
  ///
  /// # Arguments
  ///
  /// * `topic` - Reference to the DDS [Topic](struct.Topic.html) this reader
  ///   reads from
  /// * `entity_id` - Optional [EntityId](data_types/struct.EntityId.html) if
  ///   necessary for DDS communication (random if None)
  /// * `qos` - Not in use
  ///
  /// # Examples
  ///
  /// ```
  /// # use rustdds::*;
  /// use serde::Deserialize;
  /// use rustdds::serialization::CDRDeserializerAdapter;
  /// #
  /// # let domain_participant = DomainParticipant::new(0).unwrap();
  /// # let qos = QosPolicyBuilder::new().build();
  /// #
  ///
  /// let subscriber = domain_participant.create_subscriber(&qos).unwrap();
  ///
  /// #[derive(Deserialize)]
  /// struct SomeType { a: i32 }
  /// impl Keyed for SomeType {
  ///   type K = i32;
  ///
  ///   fn key(&self) -> Self::K {
  ///     self.a
  ///   }
  /// }
  ///
  /// let topic = domain_participant.create_topic("some_topic".to_string(), "SomeType".to_string(), &qos, TopicKind::WithKey).unwrap();
  /// let data_reader = subscriber.create_datareader::<SomeType, CDRDeserializerAdapter<_>>(&topic, None);
  /// ```
  pub fn create_datareader<D: 'static, SA>(
    &self,
    topic: &Topic,
    qos: Option<QosPolicies>,
  ) -> CreateResult<WithKeyDataReader<D, SA>>
  where
    D: Keyed,
    SA: adapters::with_key::DeserializerAdapter<D>,
  {
    self.inner.create_datareader(self, topic, None, qos)
  }

  pub fn create_datareader_cdr<D: 'static>(
    &self,
    topic: &Topic,
    qos: Option<QosPolicies>,
  ) -> CreateResult<WithKeyDataReader<D, CDRDeserializerAdapter<D>>>
  where
    D: serde::de::DeserializeOwned + Keyed,
    for<'de> <D as Keyed>::K: Deserialize<'de>,
  {
    self.create_datareader::<D, CDRDeserializerAdapter<D>>(topic, qos)
  }

  // versions with callee-specified EntityId. These are for Discovery use only.

  pub(crate) fn create_datareader_with_entity_id_with_key<D: 'static, SA>(
    &self,
    topic: &Topic,
    entity_id: EntityId,
    qos: Option<QosPolicies>,
  ) -> CreateResult<WithKeyDataReader<D, SA>>
  where
    D: Keyed,
    SA: adapters::with_key::DeserializerAdapter<D>,
  {
    self
      .inner
      .create_datareader(self, topic, Some(entity_id), qos)
  }

<<<<<<< HEAD
  // pub(crate) fn create_datareader_cdr_with_entity_id<D: 'static>(
  //   &self,
  //   topic: &Topic,
  //   entity_id: EntityId,
  //   qos: Option<QosPolicies>,
  // ) -> Result<WithKeyDataReader<D, CDRDeserializerAdapter<D>>>
  // where
  //   D: serde::de::DeserializeOwned + Keyed,
  //   <D as Keyed>::K: Key,
  //   for<'de> <D as Keyed>::K: Deserialize<'de>,
  // {
  //   self.create_datareader_with_entity_id::<D,
  // CDRDeserializerAdapter<D>>(topic, entity_id, qos) }
=======
  pub(crate) fn create_datareader_cdr_with_entity_id<D: 'static>(
    &self,
    topic: &Topic,
    entity_id: EntityId,
    qos: Option<QosPolicies>,
  ) -> CreateResult<WithKeyDataReader<D, CDRDeserializerAdapter<D>>>
  where
    D: serde::de::DeserializeOwned + Keyed,
    for<'de> <D as Keyed>::K: Deserialize<'de>,
  {
    self.create_datareader_with_entity_id::<D, CDRDeserializerAdapter<D>>(topic, entity_id, qos)
  }
>>>>>>> 29f910e4

  /// Create DDS DataReader for non keyed Topics
  ///
  /// # Arguments
  ///
  /// * `topic` - Reference to the DDS [Topic](struct.Topic.html) this reader
  ///   reads from
  /// * `entity_id` - Optional [EntityId](data_types/struct.EntityId.html) if
  ///   necessary for DDS communication (random if None)
  /// * `qos` - Not in use
  ///
  /// # Examples
  ///
  /// ```
  /// # use rustdds::*;
  /// use serde::Deserialize;
  /// use rustdds::serialization::CDRDeserializerAdapter;
  /// #
  /// # let domain_participant = DomainParticipant::new(0).unwrap();
  /// # let qos = QosPolicyBuilder::new().build();
  /// #
  ///
  /// let subscriber = domain_participant.create_subscriber(&qos).unwrap();
  ///
  /// #[derive(Deserialize)]
  /// struct SomeType {}
  ///
  /// let topic = domain_participant.create_topic("some_topic".to_string(), "SomeType".to_string(), &qos, TopicKind::NoKey).unwrap();
  /// let data_reader = subscriber.create_datareader_no_key::<SomeType, CDRDeserializerAdapter<_>>(&topic, None);
  /// ```
  pub fn create_datareader_no_key<D: 'static, SA>(
    &self,
    topic: &Topic,
    qos: Option<QosPolicies>,
  ) -> CreateResult<NoKeyDataReader<D, SA>>
  where
    SA: adapters::no_key::DeserializerAdapter<D>,
  {
    self.inner.create_datareader_no_key(self, topic, None, qos)
  }

  pub fn create_simple_datareader_no_key<D: 'static, DA: 'static>(
    &self,
    topic: &Topic,
    qos: Option<QosPolicies>,
  ) -> CreateResult<no_key::SimpleDataReader<D, DA>>
  where
    DA: adapters::no_key::DeserializerAdapter<D>,
  {
    self
      .inner
      .create_simple_datareader_no_key(self, topic, None, qos)
  }

  pub fn create_datareader_no_key_cdr<D: 'static>(
    &self,
    topic: &Topic,
    qos: Option<QosPolicies>,
  ) -> CreateResult<NoKeyDataReader<D, CDRDeserializerAdapter<D>>>
  where
    D: serde::de::DeserializeOwned,
  {
    self.create_datareader_no_key::<D, CDRDeserializerAdapter<D>>(topic, qos)
  }

  pub(crate) fn create_datareader_with_entity_id_no_key<D: 'static, SA>(
    &self,
    topic: &Topic,
    entity_id: EntityId,
    qos: Option<QosPolicies>,
  ) -> CreateResult<NoKeyDataReader<D, SA>>
  where
    SA: adapters::no_key::DeserializerAdapter<D>,
  {
    self
      .inner
      .create_datareader_no_key(self, topic, Some(entity_id), qos)
  }

  // Retrieves a previously created DataReader belonging to the Subscriber.
  // TODO: Is this even possible. Would probably need to return reference and
  // store references on creation
  /*
  pub(crate) fn lookup_datareader<D, SA>(
    &self,
    _topic_name: &str,
  ) -> Option<WithKeyDataReader<D, SA>>
  where
    D: Keyed + DeserializeOwned,
    SA: DeserializerAdapter<D>,
  {
    todo!()
  // TO think: Is this really necessary? Because the caller would have to know
    // types D and SA. Should we just trust whoever creates DataReaders to also remember them?
  }
  */

  /// Returns [DomainParticipant](struct.DomainParticipant.html) if it is sill
  /// alive.
  ///
  /// # Example
  ///
  /// ```
  /// # use rustdds::*;
  /// #
  /// let domain_participant = DomainParticipant::new(0).unwrap();
  /// let qos = QosPolicyBuilder::new().build();
  ///
  /// let subscriber = domain_participant.create_subscriber(&qos).unwrap();
  /// assert_eq!(domain_participant, subscriber.participant().unwrap());
  /// ```
  pub fn participant(&self) -> Option<DomainParticipant> {
    self.inner.participant()
  }

  pub(crate) fn remove_reader(&self, guid: GUID) {
    self.inner.remove_reader(guid);
  }
}

#[derive(Clone)]
pub struct InnerSubscriber {
  domain_participant: DomainParticipantWeak,
  discovery_db: Arc<RwLock<DiscoveryDB>>,
  qos: QosPolicies,
  sender_add_reader: mio_channel::SyncSender<ReaderIngredients>,
  sender_remove_reader: mio_channel::SyncSender<GUID>,
  discovery_command: mio_channel::SyncSender<DiscoveryCommand>,
}

impl InnerSubscriber {
  pub(super) fn new(
    domain_participant: DomainParticipantWeak,
    discovery_db: Arc<RwLock<DiscoveryDB>>,
    qos: QosPolicies,
    sender_add_reader: mio_channel::SyncSender<ReaderIngredients>,
    sender_remove_reader: mio_channel::SyncSender<GUID>,
    discovery_command: mio_channel::SyncSender<DiscoveryCommand>,
  ) -> Self {
    Self {
      domain_participant,
      discovery_db,
      qos,
      sender_add_reader,
      sender_remove_reader,
      discovery_command,
    }
  }

  fn create_datareader_internal<D: 'static, SA>(
    &self,
    outer: &Subscriber,
    entity_id_opt: Option<EntityId>,
    topic: &Topic,
    optional_qos: Option<QosPolicies>,
  ) -> CreateResult<WithKeyDataReader<D, SA>>
  where
    D: Keyed,
    SA: adapters::with_key::DeserializerAdapter<D>,
  {
    let simple_dr =
      self.create_simple_datareader_internal(outer, entity_id_opt, topic, optional_qos)?;
    Ok(with_key::DataReader::<D, SA>::from_simple_data_reader(
      simple_dr,
    ))
  }

  fn create_simple_datareader_internal<D: 'static, SA>(
    &self,
    outer: &Subscriber,
    entity_id_opt: Option<EntityId>,
    topic: &Topic,
    optional_qos: Option<QosPolicies>,
  ) -> CreateResult<with_key::SimpleDataReader<D, SA>>
  where
    D: Keyed,
    SA: adapters::with_key::DeserializerAdapter<D>,
  {
    // incoming data notification channel from Reader to DataReader
    let (send, rec) = mio_channel::sync_channel::<()>(4);
    // status change channel from Reader to DataReader
    let (status_sender, status_receiver) = sync_status_channel::<DataReaderStatus>(4)?;

    // reader command channel from Datareader to Reader
    let (reader_command_sender, reader_command_receiver) =
      mio_channel::sync_channel::<ReaderCommand>(0);
    // The buffer length is zero, i.e. sender and receiver must rendezvous at
    // send/receive. This is needed to synchronize sending of wakers from
    // DataReader to Reader. If the capacity is increased, then some data
    // available for reading notifications may be missed.

    // Use subscriber QoS as basis, modify by Topic settings, and modify by
    // specified QoS.
    let qos = self
      .qos
      .modify_by(&topic.qos())
      .modify_by(&optional_qos.unwrap_or_else(QosPolicies::qos_none));

    let entity_id =
      self.unwrap_or_new_entity_id(entity_id_opt, EntityKind::READER_WITH_KEY_USER_DEFINED);

    let dp = match self.participant() {
      Some(dp) => dp,
      None => return create_error_dropped!("DomainParticipant doesn't exist anymore."),
    };

    // Create a new topic to DDScache if it doesn't exist and get a handle to it
    let topic_cache_handle = match dp.dds_cache().write() {
      Ok(mut dds_cache) => dds_cache.add_new_topic(topic.name(), topic.get_type(), &qos),
      Err(e) => return create_error_poisoned!("Cannot lock DDScache. Error: {}", e),
    };
    let last_read_sequence_number_ref =
      Arc::new(Mutex::new(BTreeMap::<GUID, SequenceNumber>::new()));

    let reader_guid = GUID::new_with_prefix_and_id(dp.guid_prefix(), entity_id);

    let data_reader_waker = Arc::new(Mutex::new(None));

    let (poll_event_source, poll_event_sender) = mio_source::make_poll_channel()?;

    let new_reader = ReaderIngredients {
      guid: reader_guid,
      notification_sender: send,
      status_sender,
      topic_name: topic.name(),
      topic_cache_handle: topic_cache_handle.clone(),
      last_read_sequence_number_ref: last_read_sequence_number_ref.clone(),
      qos_policy: qos.clone(),
      data_reader_command_receiver: reader_command_receiver,
      data_reader_waker: data_reader_waker.clone(),
      poll_event_sender,
    };

    {
      let mut db = self
        .discovery_db
        .write()
        .or_else(|e| create_error_poisoned!("Cannot lock discovery_db. {}", e))?;
      db.update_local_topic_reader(&dp, topic, &new_reader);
      db.update_topic_data_p(topic);
    }

    let datareader = with_key::SimpleDataReader::new(
      outer.clone(),
      entity_id,
      topic.clone(),
      qos,
      rec,
      topic_cache_handle,
      last_read_sequence_number_ref,
      self.discovery_command.clone(),
      status_receiver,
      reader_command_sender,
      data_reader_waker,
      poll_event_source,
    )?;

    // Return the DataReader Reader pairs to where they are used
    self
      .sender_add_reader
      .try_send(new_reader)
      .or_else(|e| create_error_poisoned!("Cannot add DataReader. Error: {}", e))?;

    Ok(datareader)
  }

  pub fn create_datareader<D: 'static, SA>(
    &self,
    outer: &Subscriber,
    topic: &Topic,
    entity_id: Option<EntityId>,
    qos: Option<QosPolicies>,
  ) -> CreateResult<WithKeyDataReader<D, SA>>
  where
    D: Keyed,
    SA: adapters::with_key::DeserializerAdapter<D>,
  {
    if topic.kind() != TopicKind::WithKey {
      return Err(CreateError::TopicKind(TopicKind::WithKey));
    }
    self.create_datareader_internal(outer, entity_id, topic, qos)
  }

  pub fn create_datareader_no_key<D: 'static, SA>(
    &self,
    outer: &Subscriber,
    topic: &Topic,
    entity_id_opt: Option<EntityId>,
    qos: Option<QosPolicies>,
  ) -> CreateResult<NoKeyDataReader<D, SA>>
  where
    SA: adapters::no_key::DeserializerAdapter<D>,
  {
    if topic.kind() != TopicKind::NoKey {
      return Err(CreateError::TopicKind(TopicKind::NoKey));
    }

    let entity_id =
      self.unwrap_or_new_entity_id(entity_id_opt, EntityKind::READER_NO_KEY_USER_DEFINED);

    let d = self.create_datareader_internal::<NoKeyWrapper<D>, DAWrapper<SA>>(
      outer,
      Some(entity_id),
      topic,
      qos,
    )?;

    Ok(NoKeyDataReader::<D, SA>::from_keyed(d))
  }

  pub fn create_simple_datareader_no_key<D: 'static, SA>(
    &self,
    outer: &Subscriber,
    topic: &Topic,
    entity_id_opt: Option<EntityId>,
    qos: Option<QosPolicies>,
  ) -> CreateResult<no_key::SimpleDataReader<D, SA>>
  where
    SA: adapters::no_key::DeserializerAdapter<D> + 'static,
  {
    if topic.kind() != TopicKind::NoKey {
      return Err(CreateError::TopicKind(TopicKind::NoKey));
    }

    let entity_id =
      self.unwrap_or_new_entity_id(entity_id_opt, EntityKind::READER_NO_KEY_USER_DEFINED);

    let d = self.create_simple_datareader_internal::<NoKeyWrapper<D>, DAWrapper<SA>>(
      outer,
      Some(entity_id),
      topic,
      qos,
    )?;

    Ok(no_key::SimpleDataReader::<D, SA>::from_keyed(d))
  }

  pub fn participant(&self) -> Option<DomainParticipant> {
    self.domain_participant.clone().upgrade()
  }

  pub(crate) fn remove_reader(&self, guid: GUID) {
    try_send_timeout(&self.sender_remove_reader, guid, None)
      .unwrap_or_else(|e| error!("Cannot remove Reader {:?} : {:?}", guid, e));
  }

  fn unwrap_or_new_entity_id(
    &self,
    entity_id_opt: Option<EntityId>,
    entity_kind: EntityKind,
  ) -> EntityId {
    // If the entity_id is given, then just use that. If not, then pull an arbitrary
    // number out of participant's hat.
    entity_id_opt.unwrap_or_else(|| self.participant().unwrap().new_entity_id(entity_kind))
  }
}

// -------------------------------------------------------------------

#[cfg(test)]
mod tests {}<|MERGE_RESOLUTION|>--- conflicted
+++ resolved
@@ -176,7 +176,58 @@
     self.create_datawriter::<D, CDRSerializerAdapter<D, LittleEndian>>(topic, qos)
   }
 
-  // versions with callee-specified EntityId. These are for Discovery use only.
+
+  /// Creates DDS [DataWriter](struct.DataWriter.html) for Nokey Topic
+  ///
+  /// # Arguments
+  ///
+  /// * `entity_id` - Custom entity id if necessary for the user to define it
+  /// * `topic` - Reference to DDS Topic this writer is created to
+  /// * `qos` - QoS policies for this DataWriter
+  ///
+  /// # Examples
+  ///
+  /// ```
+  /// # use rustdds::*;
+  /// use rustdds::serialization::CDRSerializerAdapter;
+  /// use serde::Serialize;
+  ///
+  /// let domain_participant = DomainParticipant::new(0).unwrap();
+  /// let qos = QosPolicyBuilder::new().build();
+  ///
+  /// let publisher = domain_participant.create_publisher(&qos).unwrap();
+  ///
+  /// #[derive(Serialize)]
+  /// struct SomeType {}
+  ///
+  /// let topic = domain_participant.create_topic("some_topic".to_string(), "SomeType".to_string(), &qos, TopicKind::WithKey).unwrap();
+  /// let data_writer = publisher.create_datawriter_no_key::<SomeType, CDRSerializerAdapter<_>>(&topic, None);
+  /// ```
+  pub fn create_datawriter_no_key<D, SA>(
+    &self,
+    topic: &Topic,
+    qos: Option<QosPolicies>,
+  ) -> CreateResult<NoKeyDataWriter<D, SA>>
+  where
+    SA: adapters::no_key::SerializerAdapter<D>,
+  {
+    self
+      .inner_lock()
+      .create_datawriter_no_key(self, None, topic, qos)
+  }
+
+  pub fn create_datawriter_no_key_cdr<D>(
+    &self,
+    topic: &Topic,
+    qos: Option<QosPolicies>,
+  ) -> CreateResult<NoKeyDataWriter<D, CDRSerializerAdapter<D, LittleEndian>>>
+  where
+    D: serde::Serialize,
+  {
+    self.create_datawriter_no_key::<D, CDRSerializerAdapter<D, LittleEndian>>(topic, qos)
+  }
+
+  // Versions with callee-specified EntityId. These are for Discovery use only.
 
   pub(crate) fn create_datawriter_with_entity_id_with_key<D, SA>(
     &self,
@@ -192,76 +243,6 @@
       .inner_lock()
       .create_datawriter(self, Some(entity_id), topic, qos)
   }
-
-<<<<<<< HEAD
-=======
-  pub(crate) fn create_datawriter_cdr_with_entity_id<D>(
-    &self,
-    entity_id: EntityId,
-    topic: &Topic,
-    qos: Option<QosPolicies>,
-  ) -> CreateResult<WithKeyDataWriter<D, CDRSerializerAdapter<D, LittleEndian>>>
-  where
-    D: Keyed + serde::Serialize,
-    <D as Keyed>::K: Serialize,
-  {
-    self.create_datawriter_with_entity_id::<D, CDRSerializerAdapter<D, LittleEndian>>(
-      entity_id, topic, qos,
-    )
-  }
-
->>>>>>> 29f910e4
-  /// Creates DDS [DataWriter](struct.DataWriter.html) for Nokey Topic
-  ///
-  /// # Arguments
-  ///
-  /// * `entity_id` - Custom entity id if necessary for the user to define it
-  /// * `topic` - Reference to DDS Topic this writer is created to
-  /// * `qos` - QoS policies for this DataWriter
-  ///
-  /// # Examples
-  ///
-  /// ```
-  /// # use rustdds::*;
-  /// use rustdds::serialization::CDRSerializerAdapter;
-  /// use serde::Serialize;
-  ///
-  /// let domain_participant = DomainParticipant::new(0).unwrap();
-  /// let qos = QosPolicyBuilder::new().build();
-  ///
-  /// let publisher = domain_participant.create_publisher(&qos).unwrap();
-  ///
-  /// #[derive(Serialize)]
-  /// struct SomeType {}
-  ///
-  /// let topic = domain_participant.create_topic("some_topic".to_string(), "SomeType".to_string(), &qos, TopicKind::WithKey).unwrap();
-  /// let data_writer = publisher.create_datawriter_no_key::<SomeType, CDRSerializerAdapter<_>>(&topic, None);
-  /// ```
-  pub fn create_datawriter_no_key<D, SA>(
-    &self,
-    topic: &Topic,
-    qos: Option<QosPolicies>,
-  ) -> CreateResult<NoKeyDataWriter<D, SA>>
-  where
-    SA: adapters::no_key::SerializerAdapter<D>,
-  {
-    self
-      .inner_lock()
-      .create_datawriter_no_key(self, None, topic, qos)
-  }
-
-  pub fn create_datawriter_no_key_cdr<D>(
-    &self,
-    topic: &Topic,
-    qos: Option<QosPolicies>,
-  ) -> CreateResult<NoKeyDataWriter<D, CDRSerializerAdapter<D, LittleEndian>>>
-  where
-    D: serde::Serialize,
-  {
-    self.create_datawriter_no_key::<D, CDRSerializerAdapter<D, LittleEndian>>(topic, qos)
-  }
-
-  // Versions with callee-specified EntityId. These are for Discovery use only.
 
   pub(crate) fn create_datawriter_with_entity_id_no_key<D, SA>(
     &self,
@@ -703,51 +684,6 @@
     self.create_datareader::<D, CDRDeserializerAdapter<D>>(topic, qos)
   }
 
-  // versions with callee-specified EntityId. These are for Discovery use only.
-
-  pub(crate) fn create_datareader_with_entity_id_with_key<D: 'static, SA>(
-    &self,
-    topic: &Topic,
-    entity_id: EntityId,
-    qos: Option<QosPolicies>,
-  ) -> CreateResult<WithKeyDataReader<D, SA>>
-  where
-    D: Keyed,
-    SA: adapters::with_key::DeserializerAdapter<D>,
-  {
-    self
-      .inner
-      .create_datareader(self, topic, Some(entity_id), qos)
-  }
-
-<<<<<<< HEAD
-  // pub(crate) fn create_datareader_cdr_with_entity_id<D: 'static>(
-  //   &self,
-  //   topic: &Topic,
-  //   entity_id: EntityId,
-  //   qos: Option<QosPolicies>,
-  // ) -> Result<WithKeyDataReader<D, CDRDeserializerAdapter<D>>>
-  // where
-  //   D: serde::de::DeserializeOwned + Keyed,
-  //   <D as Keyed>::K: Key,
-  //   for<'de> <D as Keyed>::K: Deserialize<'de>,
-  // {
-  //   self.create_datareader_with_entity_id::<D,
-  // CDRDeserializerAdapter<D>>(topic, entity_id, qos) }
-=======
-  pub(crate) fn create_datareader_cdr_with_entity_id<D: 'static>(
-    &self,
-    topic: &Topic,
-    entity_id: EntityId,
-    qos: Option<QosPolicies>,
-  ) -> CreateResult<WithKeyDataReader<D, CDRDeserializerAdapter<D>>>
-  where
-    D: serde::de::DeserializeOwned + Keyed,
-    for<'de> <D as Keyed>::K: Deserialize<'de>,
-  {
-    self.create_datareader_with_entity_id::<D, CDRDeserializerAdapter<D>>(topic, entity_id, qos)
-  }
->>>>>>> 29f910e4
 
   /// Create DDS DataReader for non keyed Topics
   ///
@@ -811,6 +747,23 @@
     D: serde::de::DeserializeOwned,
   {
     self.create_datareader_no_key::<D, CDRDeserializerAdapter<D>>(topic, qos)
+  }
+
+  // versions with callee-specified EntityId. These are for Discovery use only.
+
+  pub(crate) fn create_datareader_with_entity_id_with_key<D: 'static, SA>(
+    &self,
+    topic: &Topic,
+    entity_id: EntityId,
+    qos: Option<QosPolicies>,
+  ) -> CreateResult<WithKeyDataReader<D, SA>>
+  where
+    D: Keyed,
+    SA: adapters::with_key::DeserializerAdapter<D>,
+  {
+    self
+      .inner
+      .create_datareader(self, topic, Some(entity_id), qos)
   }
 
   pub(crate) fn create_datareader_with_entity_id_no_key<D: 'static, SA>(
