<<<<<<< HEAD
use crate::dds::{sampleinfo::*,};
use crate::{
  dds::{traits::key::*, with_key::datawriter::WriteOptions},
  structure::{guid::GUID, sequence_number::SequenceNumber, time::Timestamp, 
    cache_change::CacheChange,},
};
=======
use crate::dds::{sampleinfo::*, traits::key::*};

//TODO: Fix documentation
#[derive(Clone, PartialEq, Debug)]
pub enum Sample<D, K> {
  Value(D),
  Dispose(K),
}

impl<D, K> Sample<D, K> {
  //From the Result<D,K> implementations
  pub fn value(self) -> Option<D> {
    match self {
      Sample::Value(d) => Some(d),
      Sample::Dispose(_) => None,
    }
  }

  //From the Result<D,K> implementations
  pub fn map_value<D2, F: FnOnce(D) -> D2>(self, op: F) -> Sample<D2, K> {
    match self {
      Sample::Value(d) => Sample::Value(op(d)),
      Sample::Dispose(k) => Sample::Dispose(k),
    }
  }

  //From the Result<D,K> implementations
  pub fn map_dispose<K2, F: FnOnce(K) -> K2>(self, op: F) -> Sample<D, K2> {
    match self {
      Sample::Value(d) => Sample::Value(d),
      Sample::Dispose(k) => Sample::Dispose(op(k)),
    }
  }
}

>>>>>>> c27dc40c
/// A data sample and its associated [metadata](`SampleInfo`) received from a
/// WITH_KEY Topic.
///
/// Note that [`no_key::DataSample`](crate::no_key::DataSample) and
/// [`with_key::DataSample`](crate::with_key::DataSample) are two different
/// structs.
///
/// We are making a bit unorthodox use of [`Result`](std::result::Result) here.
/// It replaces the use of `valid_data` flag from the DDS spec, because when
/// `valid_data = false`, the application should not be able to access any data.
///
/// Result usage:
/// * `Ok(d)` means `valid_data == true` and there is a sample `d`.
/// * `Err(k)` means `valid_data == false`, no sample exists, but only a Key `k`
///   and instance_state has changed.
///
/// See also DDS spec v1.4 Section 2.2.2.5.4.
#[derive(PartialEq, Debug)]
pub struct DataSample<D: Keyed> {
  pub(crate) sample_info: SampleInfo, // TODO: Can we somehow make this lazily evaluated?

  pub(crate) value: Sample<D, D::K>,
}

impl<D> DataSample<D>
where
  D: Keyed,
{
  pub(crate) fn new(sample_info: SampleInfo, value: Sample<D, D::K>) -> Self {
    Self { sample_info, value }
  }

  // convenience shorthand to get the key directly, without digging out the
  // "value"
  pub fn key(&self) -> D::K
  where
    <D as Keyed>::K: Key,
  {
    match &self.value {
      Sample::Value(d) => d.key(),
      Sample::Dispose(k) => k.clone(),
    }
  } // fn

  pub fn value(&self) -> &Sample<D, D::K> {
    &self.value
  }

  pub fn into_value(self) -> Sample<D, D::K> {
    self.value
  }

  pub fn sample_info(&self) -> &SampleInfo {
    &self.sample_info
  }

  pub fn sample_info_mut(&mut self) -> &mut SampleInfo {
    &mut self.sample_info
  }
} // impl

// This structure is used to communicate just deserialized samples
// from SimpleDatareader to DataReader
#[derive(Debug, Clone)]
pub struct DeserializedCacheChange<D: Keyed> {
  pub(crate) receive_instant: Timestamp, /* 8 bytes, to be used as unique key in internal data
                                          * structures */
  pub(crate) writer_guid: GUID,               // 8 bytes
  pub(crate) sequence_number: SequenceNumber, // 8 bytes
  pub(crate) write_options: WriteOptions,     // 16 bytes

  // the data sample (or key) itself is stored here
  pub(crate) sample: Result<D, D::K>, /* TODO: make this a Box<> for easier detaching an
                                       * reattaching to somewhere else */
}

impl<D: Keyed> DeserializedCacheChange<D> {
  pub fn new(receive_instant: Timestamp, cc: &CacheChange, deserialized: Result<D, D::K>) -> Self {
    DeserializedCacheChange {
      receive_instant,
      writer_guid: cc.writer_guid,
      sequence_number: cc.sequence_number,
      write_options: cc.write_options.clone(),
      sample: deserialized,
    }
  }
}<|MERGE_RESOLUTION|>--- conflicted
+++ resolved
@@ -1,13 +1,9 @@
-<<<<<<< HEAD
 use crate::dds::{sampleinfo::*,};
 use crate::{
   dds::{traits::key::*, with_key::datawriter::WriteOptions},
   structure::{guid::GUID, sequence_number::SequenceNumber, time::Timestamp, 
     cache_change::CacheChange,},
 };
-=======
-use crate::dds::{sampleinfo::*, traits::key::*};
-
 //TODO: Fix documentation
 #[derive(Clone, PartialEq, Debug)]
 pub enum Sample<D, K> {
@@ -41,7 +37,6 @@
   }
 }
 
->>>>>>> c27dc40c
 /// A data sample and its associated [metadata](`SampleInfo`) received from a
 /// WITH_KEY Topic.
 ///
@@ -114,12 +109,12 @@
   pub(crate) write_options: WriteOptions,     // 16 bytes
 
   // the data sample (or key) itself is stored here
-  pub(crate) sample: Result<D, D::K>, /* TODO: make this a Box<> for easier detaching an
+  pub(crate) sample: Sample<D, D::K>, /* TODO: make this a Box<> for easier detaching an
                                        * reattaching to somewhere else */
 }
 
 impl<D: Keyed> DeserializedCacheChange<D> {
-  pub fn new(receive_instant: Timestamp, cc: &CacheChange, deserialized: Result<D, D::K>) -> Self {
+  pub fn new(receive_instant: Timestamp, cc: &CacheChange, deserialized: Sample<D, D::K>) -> Self {
     DeserializedCacheChange {
       receive_instant,
       writer_guid: cc.writer_guid,
