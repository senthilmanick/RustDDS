use std::time::Duration as StdDuration;

use bytes::Bytes;
#[allow(unused_imports)]
use log::{debug, error, info, trace, warn};
use byteorder::{BigEndian, LittleEndian};
use serde::{ser::SerializeStruct, Deserialize, Serialize, Serializer};

use crate::{
  dds::qos::policy::{
    Deadline, DestinationOrder, Durability, History, LatencyBudget, Lifespan, Liveliness,
    Ownership, Presentation, QosData, Reliability, ResourceLimits, TimeBasedFilter,
  },
  discovery::{
    content_filter_property::{ContentFilterProperty, ContentFilterPropertyData},
    data_types::{
      spdp_participant_data::{Participant_GUID, SpdpDiscoveredParticipantData},
      topic_data::{
        DiscoveredReaderData, DiscoveredWriterData, Endpoint_GUID, PublicationBuiltinTopicData,
        ReaderProxy, SubscriptionBuiltinTopicData, TopicBuiltinTopicData, WriterProxy,
      },
    },
  },
  messages::{
    protocol_version::{ProtocolVersion, ProtocolVersionData},
    submessages::submessage_elements::serialized_payload::RepresentationIdentifier,
    vendor_id::{VendorId, VendorIdData},
  },
<<<<<<< HEAD
  security::{EndpointSecurityInfo, EndpointSecurityInfoData},
  serialization::{cdr_serializer::CdrSerializer, error as ser, error::Result},
=======
  serialization::{
    cdr_serializer::{AligningSerializer, CdrSerializer},
    error as ser,
    error::Result,
  },
>>>>>>> aa538db4
  structure::{
    builtin_endpoint::{
      BuiltinEndpointQos, BuiltinEndpointQosData, BuiltinEndpointSet, BuiltinEndpointSetData,
    },
    duration::{Duration, DurationData},
    endpoint::ReliabilityKind,
    guid::{GUIDData, GUID},
    locator::{Data as LocatorData, Locator},
    parameter_id::ParameterId,
  },
};

#[derive(Serialize, Deserialize)]
struct StringData {
  parameter_id: ParameterId,
  parameter_length: u16,
  string_data: String,
}

impl StringData {
  pub fn new(parameter_id: ParameterId, string_data: String) -> Self {
    let parameter_length = string_data.len() as u16;
    let parameter_length = parameter_length + (4 - parameter_length % 4) + 4;
    Self {
      parameter_id,
      parameter_length,
      string_data,
    }
  }
}

#[derive(Serialize, Deserialize)]
struct U32Data {
  parameter_id: ParameterId,
  parameter_length: u16,
  data: u32,
}

impl U32Data {
  pub fn new(parameter_id: ParameterId, data: u32) -> Self {
    Self {
      parameter_id,
      parameter_length: 4,
      data,
    }
  }
}

#[derive(Serialize, Deserialize)]
struct I32Data {
  parameter_id: ParameterId,
  parameter_length: u16,
  data: i32,
}

impl I32Data {
  pub fn new(parameter_id: ParameterId, data: i32) -> Self {
    Self {
      parameter_id,
      parameter_length: 4,
      data,
    }
  }
}

#[derive(Serialize, Deserialize)]
struct ExpectsInlineQos {
  parameter_id: ParameterId,
  parameter_length: u16,
  expects_inline_qos: bool,
}

#[derive(Serialize, Deserialize)]
struct ManualLivelinessCount {
  parameter_id: ParameterId,
  parameter_length: u16,
  manual_liveliness_count: i32,
}

#[derive(Debug, Serialize, Deserialize)]
struct EntityName {
  parameter_id: ParameterId,
  parameter_length: u16,
  entity_name: String,
}

#[derive(Default)]
pub struct BuiltinDataSerializer<'a> {
  // Participant Data
  pub protocol_version: Option<ProtocolVersion>,
  pub vendor_id: Option<VendorId>,
  pub expects_inline_qos: Option<bool>,
  pub participant_guid: Option<GUID>,
  pub metatraffic_unicast_locators: Option<&'a Vec<Locator>>,
  pub metatraffic_multicast_locators: Option<&'a Vec<Locator>>,
  pub default_unicast_locators: Option<&'a Vec<Locator>>,
  pub default_multicast_locators: Option<&'a Vec<Locator>>,
  pub available_builtin_endpoints: Option<BuiltinEndpointSet>,
  pub lease_duration: Option<Duration>,
  pub manual_liveliness_count: Option<i32>,
  pub builtin_endpoint_qos: Option<BuiltinEndpointQos>,
  pub entity_name: Option<&'a String>,

  pub endpoint_guid: Option<GUID>,

  // Reader Proxy
  pub unicast_locator_list: Option<&'a Vec<Locator>>,
  pub multicast_locator_list: Option<&'a Vec<Locator>>,

  // Writer Proxy
  pub data_max_size_serialized: Option<u32>,

  // topic data
  pub topic_name: Option<&'a String>,
  pub type_name: Option<&'a String>,
  pub durability: Option<Durability>,
  pub deadline: Option<Deadline>,
  pub latency_budget: Option<LatencyBudget>,
  pub liveliness: Option<Liveliness>,
  pub reliability: Option<Reliability>,
  pub ownership: Option<Ownership>,
  pub destination_order: Option<DestinationOrder>,
  pub time_based_filter: Option<TimeBasedFilter>,
  pub presentation: Option<Presentation>,
  pub lifespan: Option<Lifespan>,
  pub history: Option<History>,
  pub resource_limits: Option<ResourceLimits>,

  pub content_filter_property: Option<&'a ContentFilterProperty>,

  // DDS Security
  pub security_info: Option<&'a EndpointSecurityInfo>,
}

impl<'a> BuiltinDataSerializer<'a> {
  pub fn merge(mut self, other: &Self) -> Self {
    macro_rules! merge_field {
      ($field:ident) => {
        self.$field = other.$field.or(self.$field);
      };
    }

    merge_field!(protocol_version);
    merge_field!(vendor_id);
    merge_field!(expects_inline_qos);
    merge_field!(participant_guid);
    merge_field!(metatraffic_unicast_locators);
    merge_field!(metatraffic_multicast_locators);
    merge_field!(default_unicast_locators);
    merge_field!(default_multicast_locators);
    merge_field!(available_builtin_endpoints);
    merge_field!(lease_duration);
    merge_field!(manual_liveliness_count);
    merge_field!(builtin_endpoint_qos);
    merge_field!(entity_name);
    merge_field!(endpoint_guid);
    merge_field!(multicast_locator_list);
    merge_field!(data_max_size_serialized);
    merge_field!(topic_name);
    merge_field!(type_name);
    merge_field!(durability);
    merge_field!(deadline);
    merge_field!(latency_budget);
    merge_field!(liveliness);
    merge_field!(reliability);
    merge_field!(ownership);
    merge_field!(destination_order);
    merge_field!(time_based_filter);
    merge_field!(presentation);
    merge_field!(lifespan);
    merge_field!(history);
    merge_field!(resource_limits);
    merge_field!(content_filter_property);
    merge_field!(security_info);

    self
  }

  pub fn from_participant_data(
    participant_data: &'a SpdpDiscoveredParticipantData,
  ) -> BuiltinDataSerializer<'a> {
    BuiltinDataSerializer {
      protocol_version: Some(participant_data.protocol_version),
      vendor_id: Some(participant_data.vendor_id),
      expects_inline_qos: Some(participant_data.expects_inline_qos),
      participant_guid: Some(participant_data.participant_guid),
      metatraffic_unicast_locators: Some(&participant_data.metatraffic_unicast_locators),
      metatraffic_multicast_locators: Some(&participant_data.metatraffic_multicast_locators),
      default_unicast_locators: Some(&participant_data.default_unicast_locators),
      default_multicast_locators: Some(&participant_data.default_multicast_locators),
      available_builtin_endpoints: Some(participant_data.available_builtin_endpoints),
      lease_duration: participant_data.lease_duration,
      manual_liveliness_count: Some(participant_data.manual_liveliness_count),
      builtin_endpoint_qos: participant_data.builtin_endpoint_qos,
      entity_name: participant_data.entity_name.as_ref(),
      ..BuiltinDataSerializer::default()
    }
  }

  pub fn from_participant_guid(guid: Participant_GUID) -> BuiltinDataSerializer<'a> {
    BuiltinDataSerializer {
      participant_guid: Some(guid.0),
      ..BuiltinDataSerializer::default()
    }
  }

  pub fn from_endpoint_guid(guid: Endpoint_GUID) -> BuiltinDataSerializer<'a> {
    BuiltinDataSerializer {
      endpoint_guid: Some(guid.0),
      ..BuiltinDataSerializer::default()
    }
  }

  pub fn from_reader_proxy(reader_proxy: &'a ReaderProxy) -> BuiltinDataSerializer<'a> {
    BuiltinDataSerializer {
      expects_inline_qos: Some(reader_proxy.expects_inline_qos),
      endpoint_guid: Some(reader_proxy.remote_reader_guid),
      unicast_locator_list: Some(&reader_proxy.unicast_locator_list),
      multicast_locator_list: Some(&reader_proxy.multicast_locator_list),
      ..BuiltinDataSerializer::default()
    }
  }

  pub fn from_writer_proxy(writer_proxy: &'a WriterProxy) -> BuiltinDataSerializer<'a> {
    BuiltinDataSerializer {
      endpoint_guid: Some(writer_proxy.remote_writer_guid),
      unicast_locator_list: Some(&writer_proxy.unicast_locator_list),
      multicast_locator_list: Some(&writer_proxy.multicast_locator_list),
      data_max_size_serialized: writer_proxy.data_max_size_serialized,
      ..BuiltinDataSerializer::default()
    }
  }

  pub fn from_subscription_topic_data(
    subscription_topic_data: &'a SubscriptionBuiltinTopicData,
  ) -> BuiltinDataSerializer<'a> {
    let qos = subscription_topic_data.qos();
    BuiltinDataSerializer {
      participant_guid: *subscription_topic_data.participant_key(),
      endpoint_guid: Some(subscription_topic_data.key()),
      topic_name: Some(subscription_topic_data.topic_name()),
      type_name: Some(subscription_topic_data.type_name()),
      durability: qos.durability(),
      deadline: qos.deadline(),
      latency_budget: qos.latency_budget(),
      liveliness: qos.liveliness(),
      reliability: qos.reliability(),
      ownership: qos.ownership(),
      destination_order: qos.destination_order(),
      time_based_filter: qos.time_based_filter(),
      presentation: qos.presentation(),
      lifespan: qos.lifespan(),

      security_info: subscription_topic_data.security_info().as_ref(),
      ..BuiltinDataSerializer::default()
    }
  }

  pub fn from_publication_topic_data(
    publication_topic_data: &'a PublicationBuiltinTopicData,
  ) -> BuiltinDataSerializer {
    BuiltinDataSerializer {
      participant_guid: publication_topic_data.participant_key,
      endpoint_guid: Some(publication_topic_data.key),
      topic_name: Some(&publication_topic_data.topic_name),
      type_name: Some(&publication_topic_data.type_name),
      durability: publication_topic_data.durability,
      deadline: publication_topic_data.deadline,
      latency_budget: publication_topic_data.latency_budget,
      liveliness: publication_topic_data.liveliness,
      reliability: publication_topic_data.reliability,
      ownership: publication_topic_data.ownership,
      destination_order: publication_topic_data.destination_order,
      time_based_filter: publication_topic_data.time_based_filter,
      presentation: publication_topic_data.presentation,
      lifespan: publication_topic_data.lifespan,

      security_info: publication_topic_data.security_info.as_ref(),
      ..BuiltinDataSerializer::default()
    }
  }

  pub fn from_topic_data(topic_data: &'a TopicBuiltinTopicData) -> BuiltinDataSerializer<'a> {
    BuiltinDataSerializer {
      endpoint_guid: topic_data.key,
      topic_name: Some(&topic_data.name),
      type_name: Some(&topic_data.type_name),
      durability: topic_data.durability,
      deadline: topic_data.deadline,
      latency_budget: topic_data.latency_budget,
      liveliness: topic_data.liveliness,
      reliability: topic_data.reliability,
      ownership: topic_data.ownership,
      destination_order: topic_data.destination_order,
      presentation: topic_data.presentation,
      lifespan: topic_data.lifespan,
      history: topic_data.history,
      resource_limits: topic_data.resource_limits,
      ..BuiltinDataSerializer::default()
    }
  }

  pub fn from_discovered_reader_data(
    discovered_reader_data: &'a DiscoveredReaderData,
  ) -> BuiltinDataSerializer<'a> {
    let bds_rp = BuiltinDataSerializer::from_reader_proxy(&discovered_reader_data.reader_proxy);
    let bds_std = BuiltinDataSerializer::from_subscription_topic_data(
      &discovered_reader_data.subscription_topic_data,
    );
    let mut bds_merged = bds_rp.merge(&bds_std);
    bds_merged.content_filter_property = discovered_reader_data.content_filter.as_ref();
    bds_merged
  }

  pub fn from_discovered_writer_data(
    discovered_writer_data: &'a DiscoveredWriterData,
  ) -> BuiltinDataSerializer<'a> {
    let bds_wp = BuiltinDataSerializer::from_writer_proxy(&discovered_writer_data.writer_proxy);
    let bds_ptd = BuiltinDataSerializer::from_publication_topic_data(
      &discovered_writer_data.publication_topic_data,
    );
    bds_wp.merge(&bds_ptd)
  }

  // -----------------------

  // Bytes in the name is capitalzed, because it refers to
  // type bytes::Bytes, not just any generic &[u8].
  #[allow(non_snake_case)]
  pub fn serialize_pl_cdr_to_Bytes(&self, encoding: RepresentationIdentifier) -> Result<Bytes> {
    let size_estimate = std::mem::size_of_val(self) * 2;
    // crude estimate. Just something that we are not likely to need a reallocation
    // of Vec contents.
    let mut buffer: Vec<u8> = Vec::with_capacity(size_estimate);
    match encoding {
      RepresentationIdentifier::PL_CDR_LE => {
        let mut cdr_serializer = CdrSerializer::<_, LittleEndian>::new(&mut buffer);
        self.serialize(&mut cdr_serializer, true)?;
      }
      RepresentationIdentifier::PL_CDR_BE => {
        let mut cdr_serializer = CdrSerializer::<_, BigEndian>::new(&mut buffer);
        self.serialize(&mut cdr_serializer, true)?;
      }
      ri => error!(
        "serialize_pl_cdr_to_Bytes: RepresentationIdentifier was {:?}",
        ri
      ),
    }
    Ok(Bytes::from(buffer))
  }

  // -----------------------
  // This needs a CDR serializer (not PL_CDR) to work with.
  // It will then output PL_CDR via the CDR serializer.
  // Someone could argue that this design is crazy and they would have a point.
  pub fn serialize<S>(&self, serializer: S, add_sentinel: bool) -> Result<S::Ok>
  where
    S: Serializer<Error = ser::Error>,
    S::SerializeStruct: AligningSerializer,
  {
    let mut s = serializer
      .serialize_struct("SPDPParticipantData", self.fields_amount())
      .unwrap();

    self.add_protocol_version::<S>(&mut s);
    s.align(4)?;
    self.add_vendor_id::<S>(&mut s);
    s.align(4)?;
    self.add_expects_inline_qos::<S>(&mut s);
    s.align(4)?;
    self.add_participant_guid::<S>(&mut s);
    s.align(4)?;
    self.add_metatraffic_unicast_locators::<S>(&mut s);
    s.align(4)?;
    self.add_metatraffic_multicast_locators::<S>(&mut s);
    s.align(4)?;
    self.add_default_unicast_locators::<S>(&mut s);
    s.align(4)?;
    self.add_default_multicast_locators::<S>(&mut s);
    s.align(4)?;
    self.add_available_builtin_endpoint_set::<S>(&mut s);
    s.align(4)?;
    self.add_lease_duration::<S>(&mut s);
    s.align(4)?;
    self.add_manual_liveliness_count::<S>(&mut s);
    s.align(4)?;
    self.add_builtin_endpoint_qos::<S>(&mut s);
    s.align(4)?;
    self.add_entity_name::<S>(&mut s);
    s.align(4)?;

    self.add_endpoint_guid::<S>(&mut s);
    s.align(4)?;
    self.add_unicast_locator_list::<S>(&mut s);
    s.align(4)?;
    self.add_multicast_locator_list::<S>(&mut s);
    s.align(4)?;

    self.add_data_max_size_serialized::<S>(&mut s);
    s.align(4)?;

    self.add_topic_name::<S>(&mut s);
    s.align(4)?;
    self.add_type_name::<S>(&mut s);
    s.align(4)?;
    self.add_durability::<S>(&mut s);
    s.align(4)?;
    self.add_deadline::<S>(&mut s);
    s.align(4)?;
    self.add_latency_budget::<S>(&mut s);
    s.align(4)?;
    self.add_liveliness::<S>(&mut s);
    s.align(4)?;
    self.add_reliability::<S>(&mut s);
    s.align(4)?;
    self.add_ownership::<S>(&mut s);
    s.align(4)?;
    self.add_destination_order::<S>(&mut s);
    s.align(4)?;
    self.add_time_based_filter::<S>(&mut s);
    s.align(4)?;
    self.add_presentation::<S>(&mut s);
    s.align(4)?;
    self.add_lifespan::<S>(&mut s);
    s.align(4)?;
    self.add_history::<S>(&mut s);
    s.align(4)?;
    self.add_resource_limits::<S>(&mut s);
    s.align(4)?;

    self.add_content_filter_property::<S>(&mut s);
    s.align(4)?;

    self.add_security_info::<S>(&mut s);

    if add_sentinel {
      s.serialize_field("sentinel", &1_u32).unwrap();
    }

    s.end()
  }

  fn fields_amount(&self) -> usize {
    let mut count: usize = 0;

    let empty_ll = Vec::default();
    count += usize::from(self.protocol_version.is_some());
    count += usize::from(self.vendor_id.is_some());
    count += usize::from(self.expects_inline_qos.is_some());
    count += usize::from(self.participant_guid.is_some());
    count += self.metatraffic_unicast_locators.unwrap_or(&empty_ll).len();
    count += self
      .metatraffic_multicast_locators
      .unwrap_or(&empty_ll)
      .len();
    count += self.default_unicast_locators.unwrap_or(&empty_ll).len();
    count += self.default_multicast_locators.unwrap_or(&empty_ll).len();
    count += usize::from(self.available_builtin_endpoints.is_some());
    count += usize::from(self.lease_duration.is_some());
    count += usize::from(self.manual_liveliness_count.is_some());
    count += usize::from(self.builtin_endpoint_qos.is_some());
    count += usize::from(self.entity_name.is_some());

    count += usize::from(self.endpoint_guid.is_some());
    count += self.unicast_locator_list.unwrap_or(&empty_ll).len();
    count += self.multicast_locator_list.unwrap_or(&empty_ll).len();

    count += usize::from(self.data_max_size_serialized.is_some());

    count += usize::from(self.topic_name.is_some());
    count += usize::from(self.type_name.is_some());
    count += usize::from(self.durability.is_some());
    count += usize::from(self.deadline.is_some());
    count += usize::from(self.latency_budget.is_some());
    count += usize::from(self.liveliness.is_some());
    count += usize::from(self.reliability.is_some());
    count += usize::from(self.ownership.is_some());
    count += usize::from(self.destination_order.is_some());
    count += usize::from(self.time_based_filter.is_some());
    count += usize::from(self.presentation.is_some());
    count += usize::from(self.lifespan.is_some());
    count += usize::from(self.history.is_some());
    count += usize::from(self.resource_limits.is_some());

    count += usize::from(self.content_filter_property.is_some());

    count += usize::from(self.security_info.is_some());

    count
  }

  fn add_protocol_version<S: Serializer>(&self, s: &mut S::SerializeStruct) {
    if let Some(pv) = self.protocol_version {
      s.serialize_field("protocol_version", &ProtocolVersionData::from(pv))
        .unwrap();
    }
  }

  fn add_vendor_id<S: Serializer>(&self, s: &mut S::SerializeStruct) {
    if let Some(vid) = self.vendor_id {
      s.serialize_field("vendor_id", &VendorIdData::from(vid))
        .unwrap();
    }
  }

  fn add_expects_inline_qos<S: Serializer>(&self, s: &mut S::SerializeStruct) {
    if let Some(iqos) = self.expects_inline_qos {
      let iq = ExpectsInlineQos {
        parameter_id: ParameterId::PID_EXPECTS_INLINE_QOS,
        parameter_length: 4,
        expects_inline_qos: iqos,
      };
      s.serialize_field("expects_inline_qos", &iq).unwrap();
    }
  }

  fn add_participant_guid<S: Serializer>(&self, s: &mut S::SerializeStruct) {
    if let Some(guid) = self.participant_guid {
      s.serialize_field(
        "participant_guid",
        &GUIDData::from(guid, ParameterId::PID_PARTICIPANT_GUID),
      )
      .unwrap();
    }
  }

  fn add_metatraffic_unicast_locators<S: Serializer>(&self, s: &mut S::SerializeStruct) {
    let locators = match self.metatraffic_unicast_locators {
      Some(l) => l,
      None => return,
    };

    // TODO: make sure this works with multiple locators
    for locator in locators {
      s.serialize_field(
        "metatraffic_unicast_locators",
        &LocatorData::from(*locator, ParameterId::PID_METATRAFFIC_UNICAST_LOCATOR),
      )
      .unwrap();
    }
  }

  fn add_metatraffic_multicast_locators<S: Serializer>(&self, s: &mut S::SerializeStruct) {
    let locators = match self.metatraffic_multicast_locators {
      Some(l) => l,
      None => return,
    };

    // TODO: make sure this works with multiple locators
    for locator in locators {
      s.serialize_field(
        "metatraffic_multicast_locators",
        &LocatorData::from(*locator, ParameterId::PID_METATRAFFIC_MULTICAST_LOCATOR),
      )
      .unwrap();
    }
  }

  fn add_default_unicast_locators<S: Serializer>(&self, s: &mut S::SerializeStruct) {
    let locators = match self.default_unicast_locators {
      Some(l) => l,
      None => return,
    };

    // TODO: make sure this works with multiple locators
    for locator in locators {
      s.serialize_field(
        "default_unicast_locators",
        &LocatorData::from(*locator, ParameterId::PID_DEFAULT_UNICAST_LOCATOR),
      )
      .unwrap();
    }
  }

  fn add_default_multicast_locators<S: Serializer>(&self, s: &mut S::SerializeStruct) {
    let locators = match self.default_multicast_locators {
      Some(l) => l,
      None => return,
    };

    // TODO: make sure this works with multiple locators
    for locator in locators {
      s.serialize_field(
        "default_multicast_locators",
        &LocatorData::from(*locator, ParameterId::PID_DEFAULT_MULTICAST_LOCATOR),
      )
      .unwrap();
    }
  }

  fn add_available_builtin_endpoint_set<S: Serializer>(&self, s: &mut S::SerializeStruct) {
    if let Some(eps) = self.available_builtin_endpoints {
      s.serialize_field(
        "available_builtin_endpoints",
        &BuiltinEndpointSetData::from(eps, ParameterId::PID_BUILTIN_ENDPOINT_SET),
      )
      .unwrap();
    }
  }

  fn add_lease_duration<S: Serializer>(&self, s: &mut S::SerializeStruct) {
    if let Some(dur) = self.lease_duration {
      s.serialize_field("lease_duration", &DurationData::from(dur))
        .unwrap();
    }
  }

  fn add_manual_liveliness_count<S: Serializer>(&self, s: &mut S::SerializeStruct) {
    if let Some(liv) = self.manual_liveliness_count {
      let mliv = ManualLivelinessCount {
        parameter_id: ParameterId::PID_PARTICIPANT_MANUAL_LIVELINESS_COUNT,
        parameter_length: 4,
        manual_liveliness_count: liv,
      };
      s.serialize_field("manual_liveliness_count", &mliv).unwrap();
    }
  }

  fn add_builtin_endpoint_qos<S: Serializer>(&self, s: &mut S::SerializeStruct) {
    if let Some(qos) = self.builtin_endpoint_qos {
      s.serialize_field("builtin_endpoint_qos", &BuiltinEndpointQosData::from(qos))
        .unwrap();
    }
  }

  fn add_entity_name<S: Serializer>(&self, s: &mut S::SerializeStruct) {
    if let Some(name) = self.entity_name.as_ref() {
      let ename = EntityName {
        parameter_id: ParameterId::PID_ENTITY_NAME,
        // adding 4 bytes for string lenght and 1 byte for terminate
        parameter_length: name.len() as u16 + 5,
        entity_name: name.to_string(),
      };
      s.serialize_field("entity_name", &ename).unwrap();
    }
  }

  fn add_endpoint_guid<S: Serializer>(&self, s: &mut S::SerializeStruct) {
    if let Some(guid) = self.endpoint_guid {
      s.serialize_field(
        "endpoint_guid",
        &GUIDData::from(guid, ParameterId::PID_ENDPOINT_GUID),
      )
      .unwrap();
    }
  }

  fn add_unicast_locator_list<S: Serializer>(&self, s: &mut S::SerializeStruct) {
    let locators = match self.unicast_locator_list {
      Some(l) => l,
      None => return,
    };

    // TODO: make sure this works with multiple locators
    for locator in locators {
      s.serialize_field(
        "default_unicast_locators",
        &LocatorData::from(*locator, ParameterId::PID_UNICAST_LOCATOR),
      )
      .unwrap();
    }
  }

  fn add_multicast_locator_list<S: Serializer>(&self, s: &mut S::SerializeStruct) {
    let locators = match self.multicast_locator_list {
      Some(l) => l,
      None => return,
    };

    // TODO: make sure this works with multiple locators
    for locator in locators {
      s.serialize_field(
        "default_unicast_locators",
        &LocatorData::from(*locator, ParameterId::PID_MULTICAST_LOCATOR),
      )
      .unwrap();
    }
  }

  fn add_topic_name<S: Serializer>(&self, s: &mut S::SerializeStruct) {
    if let Some(name) = self.topic_name {
      s.serialize_field(
        "topic_name",
        &StringData::new(ParameterId::PID_TOPIC_NAME, name.to_string()),
      )
      .unwrap();
    }
  }

  fn add_type_name<S: Serializer>(&self, s: &mut S::SerializeStruct) {
    if let Some(name) = self.type_name {
      s.serialize_field(
        "type_name",
        &StringData::new(ParameterId::PID_TYPE_NAME, name.to_string()),
      )
      .unwrap();
    }
  }

  fn add_durability<S: Serializer>(&self, s: &mut S::SerializeStruct) {
    if let Some(dur) = self.durability {
      s.serialize_field(
        "durability",
        &QosData::new(ParameterId::PID_DURABILITY, dur),
      )
      .unwrap();
    }
  }

  fn add_deadline<S: Serializer>(&self, s: &mut S::SerializeStruct) {
    if let Some(dl) = self.deadline {
      s.serialize_field("deadline", &QosData::new(ParameterId::PID_DEADLINE, dl))
        .unwrap();
    }
  }

  fn add_latency_budget<S: Serializer>(&self, s: &mut S::SerializeStruct) {
    if let Some(lb) = self.latency_budget {
      s.serialize_field(
        "latency_budget",
        &QosData::new(ParameterId::PID_LATENCY_BUDGET, lb),
      )
      .unwrap();
    }
  }

  fn add_liveliness<S: Serializer>(&self, s: &mut S::SerializeStruct) {
    #[derive(Serialize, Clone, Copy)]
    #[repr(u32)]
    enum LivelinessKind {
      Automatic,
      ManualByParticipant,
      ManualbyTopic,
    }
    #[derive(Serialize, Clone, Copy)]
    struct LivelinessData {
      pub kind: LivelinessKind,
      pub lease_duration: Duration,
    }
    if let Some(l) = self.liveliness {
      let data = match l {
        Liveliness::Automatic { lease_duration } => QosData::new(
          ParameterId::PID_LIVELINESS,
          LivelinessData {
            kind: LivelinessKind::Automatic,
            lease_duration,
          },
        ),
        Liveliness::ManualByParticipant { lease_duration } => QosData::new(
          ParameterId::PID_LIVELINESS,
          LivelinessData {
            kind: LivelinessKind::ManualByParticipant,
            lease_duration,
          },
        ),
        Liveliness::ManualByTopic { lease_duration } => QosData::new(
          ParameterId::PID_LIVELINESS,
          LivelinessData {
            kind: LivelinessKind::ManualbyTopic,
            lease_duration,
          },
        ),
      };
      s.serialize_field("liveliness", &data).unwrap();
    }
  }

  fn add_reliability<S: Serializer>(&self, s: &mut S::SerializeStruct) {
    #[derive(Serialize, Clone)]
    struct ReliabilityBestEffortData {
      pub reliability_kind: ReliabilityKind,
      pub max_blocking_time: Duration,
    }

    if let Some(rel) = self.reliability {
      match rel {
        Reliability::BestEffort => {
          let data = ReliabilityBestEffortData {
            reliability_kind: ReliabilityKind::BEST_EFFORT,
            max_blocking_time: Duration::from(StdDuration::from_secs(0)),
          };
          s.serialize_field(
            "reliability",
            &QosData::new(ParameterId::PID_RELIABILITY, &data),
          )
          .unwrap();
        }
        Reliability::Reliable { max_blocking_time } => {
          let data = ReliabilityBestEffortData {
            reliability_kind: ReliabilityKind::RELIABLE,
            max_blocking_time,
          };
          s.serialize_field(
            "reliability",
            &QosData::new(ParameterId::PID_RELIABILITY, &data),
          )
          .unwrap();
        }
      }
    }
  }

  fn add_ownership<S: Serializer>(&self, s: &mut S::SerializeStruct) {
    #[derive(Serialize)]
    #[serde(rename_all = "SCREAMING_SNAKE_CASE")]
    enum OwnershipKind {
      Shared,
      Exclusive,
    }

    #[derive(Serialize)]
    struct OwnershipData {
      pub parameter_id: ParameterId,
      pub parameter_length: u16,
      pub kind: OwnershipKind,
    }
    if let Some(own) = self.ownership {
      match own {
        Ownership::Shared => {
          s.serialize_field(
            "ownership",
            &OwnershipData {
              parameter_id: ParameterId::PID_OWNERSHIP,
              parameter_length: 4,
              kind: OwnershipKind::Shared,
            },
          )
          .unwrap();
        }
        Ownership::Exclusive { strength } => {
          s.serialize_field(
            "ownership",
            &OwnershipData {
              parameter_id: ParameterId::PID_OWNERSHIP,
              parameter_length: 4,
              kind: OwnershipKind::Exclusive,
            },
          )
          .unwrap();
          s.serialize_field(
            "ownership_strength",
            &I32Data::new(ParameterId::PID_OWNERSHIP_STRENGTH, strength),
          )
          .unwrap();
        }
      }
    }
  }

  fn add_destination_order<S: Serializer>(&self, s: &mut S::SerializeStruct) {
    if let Some(deor) = self.destination_order {
      s.serialize_field(
        "destination_order",
        &QosData::new(ParameterId::PID_DESTINATION_ORDER, deor),
      )
      .unwrap();
    }
  }

  fn add_time_based_filter<S: Serializer>(&self, s: &mut S::SerializeStruct) {
    if let Some(tbf) = self.time_based_filter {
      s.serialize_field(
        "time_based_filter",
        &QosData::new(ParameterId::PID_TIME_BASED_FILTER, tbf),
      )
      .unwrap();
    }
  }

  fn add_presentation<S: Serializer>(&self, s: &mut S::SerializeStruct) {
    if let Some(p) = self.presentation {
      s.serialize_field(
        "presentation",
        &QosData::new(ParameterId::PID_PRESENTATION, p),
      )
      .unwrap();
    }
  }

  fn add_lifespan<S: Serializer>(&self, s: &mut S::SerializeStruct) {
    if let Some(ls) = self.lifespan {
      s.serialize_field("lifespan", &QosData::new(ParameterId::PID_LIFESPAN, ls))
        .unwrap();
    }
  }

  fn add_history<S: Serializer>(&self, s: &mut S::SerializeStruct) {
    #[derive(Serialize, Clone)]
    #[serde(rename_all = "SCREAMING_SNAKE_CASE")]
    enum HistoryKind {
      KeepLast,
      KeepAll,
    }

    #[derive(Serialize, Clone)]
    struct HistoryData {
      pub kind: HistoryKind,
      pub depth: i32,
    }

    if let Some(hs) = self.history {
      let history_data = match hs {
        History::KeepLast { depth } => HistoryData {
          kind: HistoryKind::KeepLast,
          depth,
        },
        History::KeepAll => HistoryData {
          kind: HistoryKind::KeepAll,
          depth: 0,
        },
      };
      s.serialize_field(
        "history",
        &QosData::new(ParameterId::PID_HISTORY, &history_data),
      )
      .unwrap();
    }
  }

  fn add_resource_limits<S: Serializer>(&self, s: &mut S::SerializeStruct) {
    if let Some(rl) = self.resource_limits {
      s.serialize_field(
        "resource_limits",
        &QosData::new(ParameterId::PID_RESOURCE_LIMITS, rl),
      )
      .unwrap();
    }
  }

  fn add_content_filter_property<S: Serializer>(&self, s: &mut S::SerializeStruct) {
    if let Some(cfp) = self.content_filter_property {
      s.serialize_field(
        "content_filter_property",
        &ContentFilterPropertyData::new(cfp),
      )
      .unwrap();
    }
  }

  fn add_security_info<S: Serializer>(&self, s: &mut S::SerializeStruct) {
    if let Some(si) = self.security_info {
      s.serialize_field("security_info", &EndpointSecurityInfoData::new(si.clone()))
        .unwrap();
    }
  }

  fn add_data_max_size_serialized<S: Serializer>(&self, s: &mut S::SerializeStruct) {
    if let Some(dmss) = self.data_max_size_serialized {
      s.serialize_field(
        "data_max_size_serialized",
        &U32Data::new(ParameterId::PID_TYPE_MAX_SIZE_SERIALIZED, dmss),
      )
      .unwrap();
    }
  }
}<|MERGE_RESOLUTION|>--- conflicted
+++ resolved
@@ -26,16 +26,12 @@
     submessages::submessage_elements::serialized_payload::RepresentationIdentifier,
     vendor_id::{VendorId, VendorIdData},
   },
-<<<<<<< HEAD
   security::{EndpointSecurityInfo, EndpointSecurityInfoData},
-  serialization::{cdr_serializer::CdrSerializer, error as ser, error::Result},
-=======
   serialization::{
     cdr_serializer::{AligningSerializer, CdrSerializer},
     error as ser,
     error::Result,
   },
->>>>>>> aa538db4
   structure::{
     builtin_endpoint::{
       BuiltinEndpointQos, BuiltinEndpointQosData, BuiltinEndpointSet, BuiltinEndpointSetData,
